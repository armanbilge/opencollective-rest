--- conflicted
+++ resolved
@@ -16,11 +16,7 @@
     "bluebird": "3.5.1",
     "cached-request": "1.1.4",
     "classnames": "2.2.6",
-<<<<<<< HEAD
-    "convert-svg-to-png": "^0.4.0",
-=======
     "convert-svg-to-png": "0.4.0",
->>>>>>> bcb4e5f9
     "dotenv": "6.0.0",
     "enzyme": "3.3.0",
     "enzyme-adapter-react-16": "1.1.1",
@@ -30,21 +26,13 @@
     "fetch-jsonp": "1.1.3",
     "file-saver": "1.3.8",
     "font-awesome": "^4.7.0",
-<<<<<<< HEAD
-    "fs-extra": "^6.0.1",
-=======
     "fs-extra": "6.0.1",
->>>>>>> bcb4e5f9
     "glob": "7.1.2",
     "gm": "1.23.1",
     "graphql": "0.12.3",
     "graphql-request": "1.6.0",
     "graphql-tag": "2.6.1",
-<<<<<<< HEAD
-    "grid-styled": "^4.1.1",
-=======
     "grid-styled": "4.1.1",
->>>>>>> bcb4e5f9
     "html-pdf": "2.2.0",
     "image-size": "0.6.2",
     "image-to-ascii": "3.0.11",
@@ -142,11 +130,7 @@
     "raf": "^3.4.0",
     "react-test-renderer": "^16.4.0",
     "regenerator-runtime": "^0.11.1",
-<<<<<<< HEAD
-    "semantic-release": "^15.5.1",
-=======
     "semantic-release": "^15.5.2",
->>>>>>> bcb4e5f9
     "sinon": "6.0.0",
     "webpack-bundle-analyzer": "^2.13.1"
   },
