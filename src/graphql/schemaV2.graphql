"""
Exposes a URL that specifies the behaviour of this scalar.
"""
directive @specifiedBy(
  """
  The URL that specifies the behaviour of this scalar.
  """
  url: String!
) on SCALAR

"""
Account interface shared by all kind of accounts (Bot, Collective, Event, User, Organization)
"""
interface Account {
  """
  The public id identifying the account (ie: 5v08jk63-w4g9nbpz-j7qmyder-p7ozax5g)
  """
  id: String

  """
  The internal database identifier of the collective (ie: 580)
  """
  legacyId: Int @deprecated(reason: "2020-01-01: should only be used during the transition to GraphQL API v2.")

  """
  The slug identifying the account (ie: babel)
  """
  slug: String

  """
  The type of the account (BOT/COLLECTIVE/EVENT/ORGANIZATION/INDIVIDUAL)
  """
  type: AccountType
  name: String
  description: String
  longDescription: String
  tags: [String]
  website: String
  twitterHandle: String
  githubHandle: String
  currency: String
  expensePolicy: String

  """
  Defines if the contributors wants to be incognito (name not displayed)
  """
  isIncognito: Boolean!
  imageUrl(height: Int, format: ImageFormat): String
  backgroundImageUrl(height: Int, format: ImageFormat): String

  """
  The time of creation
  """
  createdAt: DateTime

  """
  The time of last update
  """
  updatedAt: DateTime

  """
  Returns whether this account is archived
  """
  isArchived: Boolean

  """
  Returns whether the account accepts financial contributions.
  """
  isActive: Boolean

  """
  Returns whether the account is setup to Host collectives.
  """
  isHost: Boolean

  """
  Returns true if the remote user is an admin of this account
  """
  isAdmin: Boolean!
  members(
    limit: Int = 100
    offset: Int = 0
    role: [MemberRole]

    """
    Type of accounts (BOT/COLLECTIVE/EVENT/ORGANIZATION/INDIVIDUAL)
    """
    accountType: [AccountType]
  ): MemberCollection
  memberOf(
    limit: Int = 100
    offset: Int = 0
    role: [MemberRole]

    """
    Filter on (un)approved collectives
    """
    isApproved: Boolean

    """
    Filter on archived collectives
    """
    isArchived: Boolean

    """
    Type of accounts (BOT/COLLECTIVE/EVENT/ORGANIZATION/INDIVIDUAL)
    """
    accountType: [AccountType]

    """
    Specific account to query the membership of.
    """
    account: AccountReferenceInput
    orderBy: ChronologicalOrderInput! = { field: CREATED_AT, direction: DESC }
  ): MemberOfCollection
  transactions(
    limit: Int = 100
    offset: Int = 0

    """
    Type of transaction (DEBIT/CREDIT)
    """
    type: TransactionType
    orderBy: ChronologicalOrderInput

    """
    If the account is a user and this field is true, contributions from the
    incognito profile will be included too (admins only)
    """
    includeIncognitoTransactions: Boolean! = false
  ): TransactionCollection
  orders(
    limit: Int = 100
    offset: Int = 0
    filter: AccountOrdersFilter
    status: [OrderStatus]
    tierSlug: String

    """
    Only returns orders that have an subscription (monthly/yearly)
    """
    onlySubscriptions: Boolean
    orderBy: ChronologicalOrderInput
  ): OrderCollection!
  settings: JSON!
  conversations(
    limit: Int
    offset: Int

    """
    Only return conversations matching this tag
    """
    tag: String
  ): ConversationCollection

  """
  Returns conversation's tags for collective sorted by popularity
  """
  conversationsTags(limit: Int = 30): [TagStat]

  """
  Returns expense tags for collective sorted by popularity
  """
  expensesTags(limit: Int = 30): [TagStat]
  transferwise: TransferWise

  """
  The list of payout methods that this account can use to get paid
  """
  payoutMethods: [PayoutMethod]

  """
  The list of payment methods that this account can use to pay for Orders
  """
  paymentMethods(
    """
    Filter on given types (creditcard, giftcard...)
    """
    types: [String]

    """
    Wether to include expired payment methods. Payment methods expired since more than 6 months will never be returned.
    """
    includeExpired: Boolean
  ): [PaymentMethod]

  """
  The list of connected accounts (Stripe, Twitter, etc ...)
  """
  connectedAccounts: [ConnectedAccount]

  """
  The address associated to this account. This field is always public for collectives and events.
  """
  location: Location

  """
  Categories set by Open Collective to help moderation.
  """
  categories: [String]!
  stats: AccountStats
  updates(
    """
    The number of results to fetch (default 10, max 1000)
    """
    limit: Int = 10

    """
    The offset to use to fetch
    """
    offset: Int = 0
    onlyPublishedUpdates: Boolean
  ): UpdateCollection!

  """
  Describes the features enabled and available for this collective
  """
  features: CollectiveFeatures!
}

"""
A collection of "Accounts"
"""
type AccountCollection implements Collection {
  offset: Int
  limit: Int
  totalCount: Int
  nodes: [Account]
}

"""
Account orders filter (INCOMING or OUTGOING)
"""
enum AccountOrdersFilter {
  INCOMING
  OUTGOING
}

input AccountReferenceInput {
  """
  The public id identifying the account (ie: dgm9bnk8-0437xqry-ejpvzeol-jdayw5re)
  """
  id: String

  """
  The internal id of the account (ie: 580)
  """
  legacyId: Int

  """
  The slug identifying the account (ie: babel for https://opencollective.com/babel)
  """
  slug: String
}

"""
Values that can be edited in Account's settings
"""
scalar AccountSettingsKey

"""
Stats for the Account
"""
type AccountStats {
  id: Int

  """
  Amount of money in cents in the currency of the collective currently available to spend
  """
  balance: Amount!

  """
  Average amount spent per month based on the last 90 days
  """
  monthlySpending: Amount!

  """
  Total amount spent
  """
  totalAmountSpent: Amount!

  """
  Net amount received
  """
  totalAmountReceived: Amount!
  yearlyBudget: Amount!
  yearlyBudgetManaged: Amount!
}

"""
All account types
"""
enum AccountType {
  BOT
  COLLECTIVE
  EVENT
  FUND
  INDIVIDUAL
  ORGANIZATION
  PROJECT
}

input AccountUpdateInput {
  """
  The public id identifying the account (ie: dgm9bnk8-0437xqry-ejpvzeol-jdayw5re)
  """
  id: String!
  currency: Currency
}

"""
An account that can receive financial contributions
"""
interface AccountWithContributions {
  """
  Number of unique financial contributors.
  """
  totalFinancialContributors(
    """
    Type of account (COLLECTIVE/EVENT/ORGANIZATION/INDIVIDUAL)
    """
    accountType: AccountType
  ): Int!
  tiers: TierCollection!

  """
  All the persons and entities that contribute to this account
  """
  contributors(
    """
    The number of results to fetch (default 10, max 1000)
    """
    limit: Int = 10

    """
    The offset to use to fetch
    """
    offset: Int = 0
    roles: [MemberRole]
  ): ContributorCollection!

  """
  How much platform fees are charged for this account
  """
  platformFeePercent: Int!

  """
  Returns true if a custom contribution to Open Collective can be submitted for contributions made to this account
  """
  platformContributionAvailable: Boolean!

  """
  Amount of money in cents in the currency of the account currently available to spend
  """
  balance: Int @deprecated(reason: "2020/04/09 - Should not have been introduced. Use stats.balance.value")
  contributionPolicy: String
}

"""
An account that can be hosted by a Host
"""
interface AccountWithHost {
  """
  Returns the Fiscal Host
  """
  host: Host

  """
  Describe how the host charges the collective
  """
  hostFeesStructure: HostFeeStructure

  """
  Fees percentage that the host takes for this collective
  """
  hostFeePercent: Float

  """
  Fees percentage that the platform takes for this collective
  """
  platformFeePercent: Int

  """
  Date of approval by the Fiscal Host.
  """
  approvedAt: DateTime

  """
  Returns whether it's approved by the Fiscal Host
  """
  isApproved: Boolean!

  """
  Returns whether it's active: can accept financial contributions and pay expenses.
  """
  isActive: Boolean!
}

"""
An activity describing something that happened on the platform
"""
type Activity {
  """
  Unique identifier for this activity
  """
  id: String!

  """
  The type of the activity
  """
  type: ActivityType!

  """
  The date on which the ConnectedAccount was created
  """
  createdAt: DateTime!

  """
  The account concerned by this activity, if any
  """
  account: Account

  """
  The person who triggered the action, if any
  """
  individual: Individual

  """
  Data attached to this activity (if any)
  """
  data: JSON!
}

enum ActivityType {
  ACTIVITY_ALL
  CONNECTED_ACCOUNT_CREATED
  COLLECTIVE_CREATED_GITHUB
  COLLECTIVE_APPLY
  COLLECTIVE_APPROVED
  COLLECTIVE_REJECTED
  COLLECTIVE_CREATED
  COLLECTIVE_COMMENT_CREATED
  COLLECTIVE_CONVERSATION_CREATED
  COLLECTIVE_EXPENSE_CREATED
  COLLECTIVE_EXPENSE_DELETED
  COLLECTIVE_EXPENSE_UPDATED
  COLLECTIVE_EXPENSE_REJECTED
  COLLECTIVE_EXPENSE_APPROVED
  COLLECTIVE_EXPENSE_UNAPPROVED
  COLLECTIVE_EXPENSE_PAID
  COLLECTIVE_EXPENSE_MARKED_AS_UNPAID
  COLLECTIVE_EXPENSE_PROCESSING
  COLLECTIVE_EXPENSE_SCHEDULED_FOR_PAYMENT
  COLLECTIVE_EXPENSE_ERROR
  COLLECTIVE_EXPENSE_INVITE_DRAFTED
  COLLECTIVE_MEMBER_CREATED
  COLLECTIVE_TRANSACTION_CREATED
  COLLECTIVE_UPDATE_CREATED
  COLLECTIVE_UPDATE_PUBLISHED
  COLLECTIVE_CONTACT
  ORGANIZATION_COLLECTIVE_CREATED
  SUBSCRIPTION_ACTIVATED
  SUBSCRIPTION_CONFIRMED
  SUBSCRIPTION_CANCELED
  TICKET_CONFIRMED
  USER_CREATED
  WEBHOOK_STRIPE_RECEIVED
  WEBHOOK_PAYPAL_RECEIVED
  COLLECTIVE_MONTHLY
  ORDERS_SUSPICIOUS
  BACKYOURSTACK_DISPATCH_CONFIRMED
  ADDED_FUND_TO_ORG
  ACTIVATED_COLLECTIVE_AS_HOST
  DEACTIVATED_COLLECTIVE_AS_HOST
  COLLECTIVE_TRANSACTION_PAID
  COLLECTIVE_USER_ADDED
}

"""
A financial amount.
"""
type Amount {
  value: Float
  currency: Currency
  valueInCents: Int
}

"""
Input type for an amount with the value and currency
"""
input AmountInput {
  """
  The value in plain
  """
  value: Float

  """
  The currency string
  """
  currency: Currency

  """
  The value in cents
  """
  valueInCents: Int
}

"""
This represents a Bot account
"""
type Bot implements Account {
  id: String
  legacyId: Int

  """
  The slug identifying the account (ie: babel)
  """
  slug: String
  type: AccountType
  name: String
  description: String
  longDescription: String
  tags: [String]
  website: String
  twitterHandle: String
  githubHandle: String
  currency: String
  expensePolicy: String

  """
  Defines if the contributors wants to be incognito (name not displayed)
  """
  isIncognito: Boolean!
  imageUrl(height: Int, format: ImageFormat): String
  backgroundImageUrl(height: Int, format: ImageFormat): String

  """
  The time of creation
  """
  createdAt: DateTime
  updatedAt: DateTime

  """
  Returns whether this account is archived
  """
  isArchived: Boolean

  """
  Returns whether the account accepts financial contributions.
  """
  isActive: Boolean

  """
  Returns whether the account is setup to Host collectives.
  """
  isHost: Boolean

  """
  Returns true if the remote user is an admin of this account
  """
  isAdmin: Boolean!

  """
  Get all members (admins, members, backers, followers)
  """
  members(limit: Int = 100, offset: Int = 0, role: [MemberRole], accountType: [AccountType]): MemberCollection
  memberOf(
    limit: Int
    offset: Int
    role: [MemberRole]
    accountType: [AccountType]
    account: AccountReferenceInput

    """
    Filter on whether the account is a host or not
    """
    isHostAccount: Boolean

    """
    Filter on (un)approved collectives
    """
    isApproved: Boolean

    """
    Filter on archived collectives
    """
    isArchived: Boolean

    """
    Wether incognito profiles should be included in the result. Only works if requesting user is an admin of the account.
    """
    includeIncognito: Boolean = true

    """
    A term to search membership. Searches in collective tags, name, slug, members description and role.
    """
    searchTerm: String

    """
    Filters on the Host fees structure applied to this account
    """
    hostFeesStructure: HostFeeStructure

    """
    Order of the results
    """
    orderBy: ChronologicalOrderInput! = { field: CREATED_AT, direction: ASC }
  ): MemberOfCollection
  transactions(
    type: TransactionType
    limit: Int = 100
    offset: Int = 0
    orderBy: ChronologicalOrderInput = { field: CREATED_AT, direction: DESC }

    """
    If the account is a user and this field is true, contributions from the
    incognito profile will be included too (admins only)
    """
    includeIncognitoTransactions: Boolean! = false
  ): TransactionCollection!
  orders(
    limit: Int = 100
    offset: Int = 0
    filter: AccountOrdersFilter
    status: [OrderStatus]
    tierSlug: String

    """
    Only returns orders that have an subscription (monthly/yearly)
    """
    onlySubscriptions: Boolean
    orderBy: ChronologicalOrderInput = { field: CREATED_AT, direction: DESC }
  ): OrderCollection!
  settings: JSON!
  conversations(
    limit: Int
    offset: Int

    """
    Only return conversations matching this tag
    """
    tag: String
  ): ConversationCollection

  """
  Returns conversation's tags for collective sorted by popularity
  """
  conversationsTags(limit: Int = 30): [TagStat]

  """
  Returns expense tags for collective sorted by popularity
  """
  expensesTags(limit: Int = 30): [TagStat]
  transferwise: TransferWise

  """
  The list of payout methods that this collective can use to get paid
  """
  payoutMethods: [PayoutMethod]

  """
  The list of payment methods that this collective can use to pay for Orders
  """
  paymentMethods(
    types: [String]

    """
    Wether to include expired payment methods. Payment methods expired since more than 6 months will never be returned.
    """
    includeExpired: Boolean
  ): [PaymentMethod]!

  """
  The list of connected accounts (Stripe, Twitter, etc ...)
  """
  connectedAccounts: [ConnectedAccount]

  """
  The address associated to this account. This field is always public for collectives and events.
  """
  location: Location
  categories: [String]!
  stats: AccountStats
  updates(
    """
    The number of results to fetch (default 10, max 1000)
    """
    limit: Int = 10

    """
    The offset to use to fetch
    """
    offset: Int = 0
    onlyPublishedUpdates: Boolean
  ): UpdateCollection!

  """
  Describes the features enabled and available for this collective
  """
  features: CollectiveFeatures!
}

"""
Input to order results chronologically
"""
input ChronologicalOrderInput {
  """
  Field to chronologically order by.
  """
  field: DateTimeField = CREATED_AT

  """
  Ordering direction.
  """
  direction: OrderDirection = DESC
}

"""
Collection interface shared by all collection types
"""
interface Collection {
  offset: Int
  limit: Int
  totalCount: Int
}

"""
This represents a Collective account
"""
type Collective implements Account & AccountWithHost & AccountWithContributions {
  id: String
  legacyId: Int

  """
  The slug identifying the account (ie: babel)
  """
  slug: String
  type: AccountType
  name: String
  description: String
  longDescription: String
  tags: [String]
  website: String
  twitterHandle: String
  githubHandle: String
  currency: String
  expensePolicy: String

  """
  Defines if the contributors wants to be incognito (name not displayed)
  """
  isIncognito: Boolean!
  imageUrl(height: Int, format: ImageFormat): String
  backgroundImageUrl(height: Int, format: ImageFormat): String

  """
  The time of creation
  """
  createdAt: DateTime
  updatedAt: DateTime

  """
  Returns whether this account is archived
  """
  isArchived: Boolean

  """
<<<<<<< HEAD
  Return whether this account is active
  """
  isActive: Boolean
=======
  Returns whether it's active: can accept financial contributions and pay expenses.
  """
  isActive: Boolean!

  """
  Returns whether the account is setup to Host collectives.
  """
  isHost: Boolean

  """
  Returns true if the remote user is an admin of this account
  """
  isAdmin: Boolean!
>>>>>>> d511fa37

  """
  Get all members (admins, members, backers, followers)
  """
  members(limit: Int = 100, offset: Int = 0, role: [MemberRole], accountType: [AccountType]): MemberCollection
  memberOf(
    limit: Int
    offset: Int
    role: [MemberRole]
    accountType: [AccountType]
    account: AccountReferenceInput

    """
    Filter on whether the account is a host or not
    """
    isHostAccount: Boolean

    """
    Filter on (un)approved collectives
    """
    isApproved: Boolean

    """
    Filter on archived collectives
    """
    isArchived: Boolean

    """
    Wether incognito profiles should be included in the result. Only works if requesting user is an admin of the account.
    """
    includeIncognito: Boolean = true

    """
    A term to search membership. Searches in collective tags, name, slug, members description and role.
    """
    searchTerm: String

    """
    Filters on the Host fees structure applied to this account
    """
    hostFeesStructure: HostFeeStructure

    """
    Order of the results
    """
    orderBy: ChronologicalOrderInput! = { field: CREATED_AT, direction: ASC }
  ): MemberOfCollection
  transactions(
    type: TransactionType
    limit: Int = 100
    offset: Int = 0
    orderBy: ChronologicalOrderInput = { field: CREATED_AT, direction: DESC }

    """
    If the account is a user and this field is true, contributions from the
    incognito profile will be included too (admins only)
    """
    includeIncognitoTransactions: Boolean! = false
  ): TransactionCollection!
  orders(
    limit: Int = 100
    offset: Int = 0
    filter: AccountOrdersFilter
    status: [OrderStatus]
    tierSlug: String

    """
    Only returns orders that have an subscription (monthly/yearly)
    """
    onlySubscriptions: Boolean
    orderBy: ChronologicalOrderInput = { field: CREATED_AT, direction: DESC }
  ): OrderCollection!
  settings: JSON!
  conversations(
    limit: Int
    offset: Int

    """
    Only return conversations matching this tag
    """
    tag: String
  ): ConversationCollection

  """
  Returns conversation's tags for collective sorted by popularity
  """
  conversationsTags(limit: Int = 30): [TagStat]

  """
  Returns expense tags for collective sorted by popularity
  """
  expensesTags(limit: Int = 30): [TagStat]
  transferwise: TransferWise

  """
  The list of payout methods that this collective can use to get paid
  """
  payoutMethods: [PayoutMethod]

  """
  The list of payment methods that this collective can use to pay for Orders
  """
  paymentMethods(
    types: [String]

    """
    Wether to include expired payment methods. Payment methods expired since more than 6 months will never be returned.
    """
    includeExpired: Boolean
  ): [PaymentMethod]!

  """
  The list of connected accounts (Stripe, Twitter, etc ...)
  """
  connectedAccounts: [ConnectedAccount]

  """
  The address associated to this account. This field is always public for collectives and events.
  """
  location: Location
  categories: [String]!
  stats: AccountStats
  updates(
    """
    The number of results to fetch (default 10, max 1000)
    """
    limit: Int = 10

    """
    The offset to use to fetch
    """
    offset: Int = 0
    onlyPublishedUpdates: Boolean
  ): UpdateCollection!

  """
  Describes the features enabled and available for this collective
  """
  features: CollectiveFeatures!

  """
  Returns the Fiscal Host
  """
  host: Host

  """
  Describe how the host charges the collective
  """
  hostFeesStructure: HostFeeStructure

  """
  Fees percentage that the host takes for this collective
  """
  hostFeePercent: Float

  """
  How much platform fees are charged for this account
  """
  platformFeePercent: Int!

  """
  Date of approval by the Fiscal Host.
  """
  approvedAt: DateTime

  """
  Returns whether it's approved by the Fiscal Host
  """
  isApproved: Boolean!

  """
  Number of unique financial contributors.
  """
  totalFinancialContributors(
    """
    Type of account (COLLECTIVE/EVENT/ORGANIZATION/INDIVIDUAL)
    """
    accountType: AccountType
  ): Int!
  tiers: TierCollection!

  """
  All the persons and entities that contribute to this account
  """
  contributors(
    """
    The number of results to fetch (default 10, max 1000)
    """
    limit: Int = 10

    """
    The offset to use to fetch
    """
    offset: Int = 0
    roles: [MemberRole]
  ): ContributorCollection!

  """
  Returns true if a custom contribution to Open Collective can be submitted for contributions made to this account
  """
  platformContributionAvailable: Boolean!

  """
  Amount of money in cents in the currency of the account currently available to spend
  """
  balance: Int @deprecated(reason: "2020/04/09 - Should not have been introduced. Use stats.balance.value")
  contributionPolicy: String
}

input CollectiveCreateInput {
  name: String!
  slug: String!
  description: String!
  tags: [String]
  githubHandle: String
  settings: JSON
}

"""
Describes the features enabled and available for this collective
"""
type CollectiveFeatures {
  RECEIVE_FINANCIAL_CONTRIBUTIONS: CollectiveFeatureStatus
  RECURRING_CONTRIBUTIONS: CollectiveFeatureStatus
  TRANSACTIONS: CollectiveFeatureStatus
  EVENTS: CollectiveFeatureStatus
  PROJECTS: CollectiveFeatureStatus
  USE_EXPENSES: CollectiveFeatureStatus
  RECEIVE_EXPENSES: CollectiveFeatureStatus
  RECEIVE_HOST_APPLICATIONS: CollectiveFeatureStatus
  COLLECTIVE_GOALS: CollectiveFeatureStatus
  TOP_FINANCIAL_CONTRIBUTORS: CollectiveFeatureStatus
  CONVERSATIONS: CollectiveFeatureStatus
  UPDATES: CollectiveFeatureStatus
  TEAM: CollectiveFeatureStatus
  ORDER: CollectiveFeatureStatus
  CONTACT_COLLECTIVE: CollectiveFeatureStatus
  CONTACT_FORM: CollectiveFeatureStatus
  CREATE_COLLECTIVE: CollectiveFeatureStatus
  CROSS_CURRENCY_MANUAL_TRANSACTIONS: CollectiveFeatureStatus
  TRANSFERWISE: CollectiveFeatureStatus
  PAYPAL_PAYOUTS: CollectiveFeatureStatus
  PAYPAL_DONATIONS: CollectiveFeatureStatus
  HOST_DASHBOARD: CollectiveFeatureStatus
  CONNECTED_ACCOUNTS: CollectiveFeatureStatus
}

enum CollectiveFeatureStatus {
  """
  The feature is enabled and is actively used
  """
  ACTIVE

  """
  The feature is enabled, but there is no data for it
  """
  AVAILABLE

  """
  The feature is disabled, but can be enabled by an admin
  """
  DISABLED

  """
  The feature is disabled and cannot be activated for this account
  """
  UNSUPPORTED
}

"""
This represents an Comment
"""
type Comment {
  id: String
  createdAt: DateTime
  html: String
  markdown: String @deprecated(reason: "2020-01-25: Use html")
  fromAccount: Account
  account: Account

  """
  Returns a map of reactions counts for this comment
  """
  reactions: JSON

  """
  Returns the list of reactions added to this comment by logged in user
  """
  userReactions: [String]
  fromCollective: Account @deprecated(reason: "2020-02-25: Please use fromAccount")
  collective: Account @deprecated(reason: "2020-02-25: Please use account")
}

"""
A collection of "Comments"
"""
type CommentCollection implements Collection {
  offset: Int
  limit: Int
  totalCount: Int
  nodes: [Comment]
}

input CommentCreateInput {
  html: String

  """
  If your comment is linked to an expense, set it here
  """
  expense: ExpenseReferenceInput
  ConversationId: String
  update: UpdateReferenceInput
}

input CommentReferenceInput {
  """
  The public id identifying the comment
  """
  id: String
}

input CommentUpdateInput {
  id: String!
  markdown: String
  html: String
}

"""
Response for the confirmGuestAccount mutation
"""
type ConfirmGuestAccountResponse {
  """
  The validated account
  """
  account: Account!

  """
  A token that can be used to sign in
  """
  accessToken: String!
}

"""
This represents a Connected Account
"""
type ConnectedAccount {
  """
  Unique identifier for this connected account
  """
  id: String!

  """
  The internal database identifier of the Connected Account (ie: 580)
  """
  legacyId: Int @deprecated(reason: "2020-05-01: should only be used during the transition to GraphQL API v2.")

  """
  The date on which the ConnectedAccount was created
  """
  createdAt: DateTime!

  """
  The date on which the ConnectedAccount was last updated
  """
  updatedAt: DateTime!
  settings: JSON
  service: ConnectedAccountService!
}

input ConnectedAccountCreateInput {
  """
  Optional Client ID for the token or secret
  """
  clientId: String

  """
  Private data related to the connected account
  """
  data: JSON

  """
  Refresh token for the connected account
  """
  refreshToken: String

  """
  Public data related to the connected account
  """
  settings: JSON

  """
  Secret token used to call service
  """
  token: String

  """
  Service which the connected account belongs to
  """
  service: ConnectedAccountService

  """
  Optional username for the connected account
  """
  username: String
}

input ConnectedAccountReferenceInput {
  """
  The public id identifying the connected account (ie: dgm9bnk8-0437xqry-ejpvzeol-jdayw5re)
  """
  id: String

  """
  The internal id of the account (ie: 580)
  """
  legacyId: Int
}

"""
All supported services a user can connect with
"""
enum ConnectedAccountService {
  paypal
  stripe
  github
  twitter
  transferwise
  meetup @deprecated(reason: "Not using this service anymore")
}

enum ContributionFrequency {
  MONTHLY
  YEARLY
  ONETIME
}

"""
A person or an entity that contributes financially or by any other mean to the mission
of the collective. While "Member" is dedicated to permissions, this type is meant
to surface all the public contributors.
"""
type Contributor {
  """
  A unique identifier for this member
  """
  id: String!

  """
  Name of the contributor
  """
  name: String!

  """
  All the roles for a given contributor
  """
  roles: [ContributorRole]

  """
  True if the contributor is a collective admin
  """
  isAdmin: Boolean!

  """
  True if the contributor is a core contributor
  """
  isCore: Boolean!

  """
  True if the contributor is a financial contributor
  """
  isBacker: Boolean!

  """
  Member join date
  """
  since: ISODateTime!

  """
  How much money the user has contributed for this (in cents, using collective currency)
  """
  totalAmountDonated: Int!

  """
  Wether the contributor is an individual, an organization...
  """
  type: String!

  """
  Defines if the contributors wants to be incognito (name not displayed)
  """
  isIncognito: Boolean!

  """
  Description of how the member contribute. Will usually be a tier name, or "design" or "code".
  """
  description: String

  """
  If the contributor has a page on Open Collective, this is the slug to link to it
  """
  collectiveSlug: String

  """
  Contributor avatar or logo
  """
  image(height: Int, format: ImageFormat): String

  """
  A public message from contributors to describe their contributions
  """
  publicMessage: String
}

"""
A collection of "Contributor"
"""
type ContributorCollection implements Collection {
  offset: Int
  limit: Int
  totalCount: Int
  nodes: [Contributor]
}

"""
Possible roles for a contributor. Extends `Member.Role`.
"""
enum ContributorRole {
  HOST
  ADMIN
  MEMBER
  CONTRIBUTOR
  BACKER
  FUNDRAISER
  ATTENDEE
  FOLLOWER
  CONNECTED_COLLECTIVE
  ACCOUNTANT
}

"""
A conversation thread
"""
type Conversation {
  id: String!
  slug: String!
  title: String!
  createdAt: DateTime!
  updatedAt: DateTime!
  tags: [String]
  summary: String!
  collective: Account
  fromCollective: Account

  """
  The root comment / starter for this conversation
  """
  body: Comment

  """
  List the comments for this conversation. Not backed by a loader, don't use this in lists.
  """
  comments(limit: Int, offset: Int): CommentCollection
  followers(limit: Int = 10, offset: Int = 0): AccountCollection
  stats: ConversationStats
}

"""
A collection of "Conversations"
"""
type ConversationCollection implements Collection {
  offset: Int
  limit: Int
  totalCount: Int
  nodes: [Conversation]
}

type ConversationStats {
  id: String!

  """
  Total number of comments for this conversation
  """
  commentsCount: Int
}

"""
Two-letters country code following ISO3166_1
"""
enum CountryISO {
  """
  Afghanistan
  """
  AF

  """
  Åland Islands
  """
  AX

  """
  Albania
  """
  AL

  """
  Algeria
  """
  DZ

  """
  Andorra
  """
  AD

  """
  Angola
  """
  AO

  """
  Antigua and Barbuda
  """
  AG

  """
  Argentina
  """
  AR

  """
  Armenia
  """
  AM

  """
  Australia
  """
  AU

  """
  Austria
  """
  AT

  """
  Azerbaijan
  """
  AZ

  """
  The Bahamas
  """
  BS

  """
  Bahrain
  """
  BH

  """
  Bangladesh
  """
  BD

  """
  Barbados
  """
  BB

  """
  Belarus
  """
  BY

  """
  Belgium
  """
  BE

  """
  Belize
  """
  BZ

  """
  Benin
  """
  BJ

  """
  Bhutan
  """
  BT

  """
  Bolivia
  """
  BO

  """
  Bosnia and Herzegovina
  """
  BA

  """
  Botswana
  """
  BW

  """
  Brazil
  """
  BR

  """
  Brunei
  """
  BN

  """
  Bulgaria
  """
  BG

  """
  Burkina
  """
  BF

  """
  Burundi
  """
  BI

  """
  Cambodia
  """
  KH

  """
  Cameroon
  """
  CM

  """
  Canada
  """
  CA

  """
  Cape Verde
  """
  CV

  """
  The Central African Republic
  """
  CF

  """
  Chad
  """
  TD

  """
  Chile
  """
  CL

  """
  China
  """
  CN

  """
  Colombia
  """
  CO

  """
  The Comoros
  """
  KM

  """
  The Congo
  """
  CG

  """
  The Democratic Republic of the Congo
  """
  CD

  """
  Costa Rica
  """
  CR

  """
  Côte d'Ivoire
  """
  CI

  """
  Croatia
  """
  HR

  """
  Cuba
  """
  CU

  """
  Cyprus
  """
  CY

  """
  The Czech Republic
  """
  CZ

  """
  Denmark
  """
  DK

  """
  Djibouti
  """
  DJ

  """
  Dominica
  """
  DM

  """
  The Dominican Republic
  """
  DO

  """
  Timor-Leste
  """
  TL

  """
  Ecuador
  """
  EC

  """
  Egypt
  """
  EG

  """
  El Salvador
  """
  SV

  """
  Equatorial Guinea
  """
  GQ

  """
  Eritrea
  """
  ER

  """
  Estonia
  """
  EE

  """
  Ethiopia
  """
  ET

  """
  Fiji
  """
  FJ

  """
  Finland
  """
  FI

  """
  France
  """
  FR

  """
  Gabon
  """
  GA

  """
  The Gambia
  """
  GM

  """
  Georgia
  """
  GE

  """
  Germany
  """
  DE

  """
  Ghana
  """
  GH

  """
  Greece
  """
  GR

  """
  Grenada
  """
  GD

  """
  Guatemala
  """
  GT

  """
  Guernsey
  """
  GG

  """
  Guinea
  """
  GN

  """
  Guinea-Bissau
  """
  GW

  """
  Guyana
  """
  GY

  """
  Haiti
  """
  HT

  """
  The Holy See
  """
  VA

  """
  Honduras
  """
  HN

  """
  Hungary
  """
  HU

  """
  Iceland
  """
  IS

  """
  India
  """
  IN

  """
  Indonesia
  """
  ID

  """
  Iran
  """
  IR

  """
  Iraq
  """
  IQ

  """
  Ireland
  """
  IE

  """
  Isle of Man
  """
  IM

  """
  Israel
  """
  IL

  """
  Italy
  """
  IT

  """
  Jamaica
  """
  JM

  """
  Japan
  """
  JP

  """
  Jersey
  """
  JE

  """
  Jordan
  """
  JO

  """
  Kazakhstan
  """
  KZ

  """
  Kenya
  """
  KE

  """
  Kiribati
  """
  KI

  """
  The Democratic People's Republic of Korea
  """
  KP

  """
  The Republic of Korea
  """
  KR

  """
  Kuwait
  """
  KW

  """
  Kyrgyzstan
  """
  KG

  """
  Laos
  """
  LA

  """
  Latvia
  """
  LV

  """
  Lebanon
  """
  LB

  """
  Lesotho
  """
  LS

  """
  Liberia
  """
  LR

  """
  Libya
  """
  LY

  """
  Liechtenstein
  """
  LI

  """
  Lithuania
  """
  LT

  """
  Luxembourg
  """
  LU

  """
  Madagascar
  """
  MG

  """
  Malawi
  """
  MW

  """
  Malaysia
  """
  MY

  """
  Maldives
  """
  MV

  """
  Mali
  """
  ML

  """
  Malta
  """
  MT

  """
  The Marshall Islands
  """
  MH

  """
  Mauritania
  """
  MR

  """
  Mauritius
  """
  MU

  """
  Mexico
  """
  MX

  """
  Micronesia
  """
  FM

  """
  Moldova
  """
  MD

  """
  Monaco
  """
  MC

  """
  Mongolia
  """
  MN

  """
  Montenegro
  """
  ME

  """
  Morocco
  """
  MA

  """
  Mozambique
  """
  MZ

  """
  Myanmar
  """
  MM

  """
  Namibia
  """
  NA

  """
  Nauru
  """
  NR

  """
  Nepal
  """
  NP

  """
  The Netherlands
  """
  NL

  """
  New Zealand
  """
  NZ

  """
  Nicaragua
  """
  NI

  """
  The Niger
  """
  NE

  """
  Nigeria
  """
  NG

  """
  Norway
  """
  NO

  """
  Oman
  """
  OM

  """
  Pakistan
  """
  PK

  """
  Palau
  """
  PW

  """
  Panama
  """
  PA

  """
  Papua New Guinea
  """
  PG

  """
  Paraguay
  """
  PY

  """
  Peru
  """
  PE

  """
  The Philippines
  """
  PH

  """
  Poland
  """
  PL

  """
  Portugal
  """
  PT

  """
  Qatar
  """
  QA

  """
  Romania
  """
  RO

  """
  Russia
  """
  RU

  """
  Rwanda
  """
  RW

  """
  Saint Kitts and Nevis
  """
  KN

  """
  Saint Lucia
  """
  LC

  """
  Saint Vincent and The Grenadines
  """
  VC

  """
  Samoa
  """
  WS

  """
  San Marino
  """
  SM

  """
  Sao Tome and Principe
  """
  ST

  """
  Saudi Arabia
  """
  SA

  """
  Senegal
  """
  SN

  """
  Serbia
  """
  RS

  """
  Seychelles
  """
  SC

  """
  Sierra Leone
  """
  SL

  """
  Singapore
  """
  SG

  """
  Slovakia
  """
  SK

  """
  Slovenia
  """
  SI

  """
  Solomon Islands
  """
  SB

  """
  Somalia
  """
  SO

  """
  South Africa
  """
  ZA

  """
  Spain
  """
  ES

  """
  Sri Lanka
  """
  LK

  """
  The Sudan
  """
  SD

  """
  Suriname
  """
  SR

  """
  Swaziland
  """
  SZ

  """
  Sweden
  """
  SE

  """
  Switzerland
  """
  CH

  """
  Syria
  """
  SY

  """
  Tajikistan
  """
  TJ

  """
  Tanzania
  """
  TZ

  """
  Thailand
  """
  TH

  """
  Macedonia
  """
  MK

  """
  Togo
  """
  TG

  """
  Tonga
  """
  TO

  """
  Trinidad and Tobago
  """
  TT

  """
  Tunisia
  """
  TN

  """
  Turkey
  """
  TR

  """
  Turkmenistan
  """
  TM

  """
  Tuvalu
  """
  TV

  """
  Uganda
  """
  UG

  """
  Ukraine
  """
  UA

  """
  The United Arab Emirates
  """
  AE

  """
  The United Kingdom
  """
  GB

  """
  The United States
  """
  US

  """
  Uruguay
  """
  UY

  """
  Uzbekistan
  """
  UZ

  """
  Vanuatu
  """
  VU

  """
  Venezuela
  """
  VE

  """
  Viet Nam
  """
  VN

  """
  Yemen
  """
  YE

  """
  Zambia
  """
  ZM

  """
  Zimbabwe
  """
  ZW

  """
  American Samoa
  """
  AS

  """
  Anguilla
  """
  AI

  """
  Antarctica
  """
  AQ

  """
  Aruba
  """
  AW

  """
  Bermuda
  """
  BM

  """
  Bouvet Island
  """
  BV

  """
  The British Indian Ocean Territory
  """
  IO

  """
  Cayman Islands
  """
  KY

  """
  Christmas Island
  """
  CX

  """
  Cocos Islands
  """
  CC

  """
  Cook Islands
  """
  CK

  """
  Falkland Islands
  """
  FK

  """
  Faroe Islands
  """
  FO

  """
  French Guiana
  """
  GF

  """
  French Polynesia
  """
  PF

  """
  The French Southern Territories
  """
  TF

  """
  Gibraltar
  """
  GI

  """
  Greenland
  """
  GL

  """
  Guadeloupe
  """
  GP

  """
  Guam
  """
  GU

  """
  Heard Island and McDonald Islands
  """
  HM

  """
  Hong Kong
  """
  HK

  """
  Macao
  """
  MO

  """
  Martinique
  """
  MQ

  """
  Mayotte
  """
  YT

  """
  Montserrat
  """
  MS

  """
  Netherlands Antilles
  """
  AN

  """
  New Caledonia
  """
  NC

  """
  Niue
  """
  NU

  """
  Norfolk Island
  """
  NF

  """
  Northern Mariana Islands
  """
  MP

  """
  The Occupied Palestinian Territory
  """
  PS

  """
  Pitcairn
  """
  PN

  """
  Puerto Rico
  """
  PR

  """
  Réunion
  """
  RE

  """
  Saint Barthélemy
  """
  BL

  """
  Saint Helena
  """
  SH

  """
  Saint Martin
  """
  MF

  """
  Saint Pierre and Miquelon
  """
  PM

  """
  South Georgia and The South Sandwich Islands
  """
  GS

  """
  Svalbard and Jan Mayen
  """
  SJ

  """
  Taiwan
  """
  TW

  """
  Tokelau
  """
  TK

  """
  Turks and Caicos Islands
  """
  TC

  """
  United States Minor Outlying Islands
  """
  UM

  """
  British Virgin Islands
  """
  VG

  """
  US Virgin Islands
  """
  VI

  """
  Wallis and Futuna
  """
  WF

  """
  Western Sahara
  """
  EH
}

"""
This represents a Credit transaction
"""
type Credit implements Transaction {
  id: String!
  legacyId: Int!
  uuid: String
  type: TransactionType
  description: String
  amount: Amount!
  amountInHostCurrency: Amount!
  netAmount: Amount!
  taxAmount: Amount!
  platformFee: Amount!
  hostFee: Amount!
  paymentProcessorFee: Amount!
  host: Account
  createdAt: DateTime
  updatedAt: DateTime
  expense: Expense
  order: Order
  isRefunded: Boolean
  isRefund: Boolean
  paymentMethod: PaymentMethod

  """
  The permissions given to current logged in user for this transaction
  """
  permissions: TransactionPermissions!

  """
  Account that emitted the gift card used for this transaction (if any)
  """
  giftCardEmitterAccount: Account
  isOrderRejected: Boolean!
  refundTransaction: Transaction
  fromAccount: Account
  toAccount: Account
}

input CreditCardCreateInput {
  token: String!
  brand: String!
  country: String!
  expMonth: Int!
  expYear: Int!
  fullName: String
  funding: String
  zip: String
}

type CreditCardWithStripeError {
  """
  The payment method created
  """
  paymentMethod: PaymentMethod!

  """
  This field will be set if there was an error with Stripe during strong customer authentication
  """
  stripeError: StripeError
}

"""
All supported currencies
"""
enum Currency {
  """
  Australian Dollar
  """
  AUD

  """
  Bulgarian Lev
  """
  BGN

  """
  Brazilian Real
  """
  BRL

  """
  Canadian Dollar
  """
  CAD

  """
  Swiss Franc
  """
  CHF

  """
  Czech Koruna
  """
  CZK

  """
  Danish Krone
  """
  DKK

  """
  Euro
  """
  EUR

  """
  Pound Sterling
  """
  GBP

  """
  Kuna
  """
  HRK

  """
  Forint
  """
  HUF

  """
  Indian Rupee
  """
  INR

  """
  Iceland Krona
  """
  ISK

  """
  Yen
  """
  JPY

  """
  Mexican Peso
  """
  MXN

  """
  Naira
  """
  NGN

  """
  Norwegian Krone
  """
  NOK

  """
  New Zealand Dollar
  """
  NZD

  """
  Zloty
  """
  PLN

  """
  Romanian Leu
  """
  RON

  """
  Swedish Krona
  """
  SEK

  """
  US Dollar
  """
  USD

  """
  Peso Uruguayo
  """
  UYU
}

scalar DateString

"""
A date-time string at UTC, such as 2007-12-03T10:15:30Z, compliant with the
`date-time` format outlined in section 5.6 of the RFC 3339 profile of the ISO
8601 standard for representation of dates and times using the Gregorian calendar.
"""
scalar DateTime

"""
All possible DateTime fields for a resource
"""
enum DateTimeField {
  """
  The creation time of a resource
  """
  CREATED_AT
}

"""
This represents a Debit transaction
"""
type Debit implements Transaction {
  id: String!
  legacyId: Int!
  uuid: String
  type: TransactionType
  description: String
  amount: Amount!
  amountInHostCurrency: Amount!
  netAmount: Amount!
  taxAmount: Amount!
  platformFee: Amount!
  hostFee: Amount!
  paymentProcessorFee: Amount!
  host: Account
  createdAt: DateTime
  updatedAt: DateTime
  expense: Expense
  order: Order
  isRefunded: Boolean
  isRefund: Boolean
  paymentMethod: PaymentMethod

  """
  The permissions given to current logged in user for this transaction
  """
  permissions: TransactionPermissions!

  """
  Account that emitted the gift card used for this transaction (if any)
  """
  giftCardEmitterAccount: Account
  isOrderRejected: Boolean!
  refundTransaction: Transaction
  fromAccount: Account
  toAccount: Account
}

"""
A field whose value conforms to the standard internet email address format as
specified in RFC822: https://www.w3.org/Protocols/rfc822/.
"""
scalar EmailAddress

"""
This represents an Event account
"""
type Event implements Account & AccountWithHost & AccountWithContributions {
  id: String
  legacyId: Int

  """
  The slug identifying the account (ie: babel)
  """
  slug: String
  type: AccountType
  name: String
  description: String
  longDescription: String
  tags: [String]
  website: String
  twitterHandle: String
  githubHandle: String
  currency: String
  expensePolicy: String

  """
  Defines if the contributors wants to be incognito (name not displayed)
  """
  isIncognito: Boolean!
  imageUrl(height: Int, format: ImageFormat): String
  backgroundImageUrl(height: Int, format: ImageFormat): String

  """
  The time of creation
  """
  createdAt: DateTime
  updatedAt: DateTime

  """
  Returns whether this account is archived
  """
  isArchived: Boolean

  """
  Returns whether it's active: can accept financial contributions and pay expenses.
  """
  isActive: Boolean!

  """
  Returns whether the account is setup to Host collectives.
  """
  isHost: Boolean

  """
  Returns true if the remote user is an admin of this account
  """
  isAdmin: Boolean!

  """
  Get all members (admins, members, backers, followers)
  """
  members(limit: Int = 100, offset: Int = 0, role: [MemberRole], accountType: [AccountType]): MemberCollection
  memberOf(
    limit: Int
    offset: Int
    role: [MemberRole]
    accountType: [AccountType]
    account: AccountReferenceInput

    """
    Filter on whether the account is a host or not
    """
    isHostAccount: Boolean

    """
    Filter on (un)approved collectives
    """
    isApproved: Boolean

    """
    Filter on archived collectives
    """
    isArchived: Boolean

    """
    Wether incognito profiles should be included in the result. Only works if requesting user is an admin of the account.
    """
    includeIncognito: Boolean = true

    """
    A term to search membership. Searches in collective tags, name, slug, members description and role.
    """
    searchTerm: String

    """
    Filters on the Host fees structure applied to this account
    """
    hostFeesStructure: HostFeeStructure

    """
    Order of the results
    """
    orderBy: ChronologicalOrderInput! = { field: CREATED_AT, direction: ASC }
  ): MemberOfCollection
  transactions(
    type: TransactionType
    limit: Int = 100
    offset: Int = 0
    orderBy: ChronologicalOrderInput = { field: CREATED_AT, direction: DESC }

    """
    If the account is a user and this field is true, contributions from the
    incognito profile will be included too (admins only)
    """
    includeIncognitoTransactions: Boolean! = false
  ): TransactionCollection!
  orders(
    limit: Int = 100
    offset: Int = 0
    filter: AccountOrdersFilter
    status: [OrderStatus]
    tierSlug: String

    """
    Only returns orders that have an subscription (monthly/yearly)
    """
    onlySubscriptions: Boolean
    orderBy: ChronologicalOrderInput = { field: CREATED_AT, direction: DESC }
  ): OrderCollection!
  settings: JSON!
  conversations(
    limit: Int
    offset: Int

    """
    Only return conversations matching this tag
    """
    tag: String
  ): ConversationCollection

  """
  Returns conversation's tags for collective sorted by popularity
  """
  conversationsTags(limit: Int = 30): [TagStat]

  """
  Returns expense tags for collective sorted by popularity
  """
  expensesTags(limit: Int = 30): [TagStat]
  transferwise: TransferWise

  """
  The list of payout methods that this collective can use to get paid
  """
  payoutMethods: [PayoutMethod]

  """
  The list of payment methods that this collective can use to pay for Orders
  """
  paymentMethods(
    types: [String]

    """
    Wether to include expired payment methods. Payment methods expired since more than 6 months will never be returned.
    """
    includeExpired: Boolean
  ): [PaymentMethod]!

  """
  The list of connected accounts (Stripe, Twitter, etc ...)
  """
  connectedAccounts: [ConnectedAccount]

  """
  The address associated to this account. This field is always public for collectives and events.
  """
  location: Location
  categories: [String]!
  stats: AccountStats
  updates(
    """
    The number of results to fetch (default 10, max 1000)
    """
    limit: Int = 10

    """
    The offset to use to fetch
    """
    offset: Int = 0
    onlyPublishedUpdates: Boolean
  ): UpdateCollection!

  """
  Describes the features enabled and available for this collective
  """
  features: CollectiveFeatures!

  """
  Returns the Fiscal Host
  """
  host: Host

  """
  Describe how the host charges the collective
  """
  hostFeesStructure: HostFeeStructure

  """
  Fees percentage that the host takes for this collective
  """
  hostFeePercent: Float

  """
  How much platform fees are charged for this account
  """
  platformFeePercent: Int!

  """
  Date of approval by the Fiscal Host.
  """
  approvedAt: DateTime

  """
  Returns whether it's approved by the Fiscal Host
  """
  isApproved: Boolean!

  """
  Number of unique financial contributors.
  """
  totalFinancialContributors(
    """
    Type of account (COLLECTIVE/EVENT/ORGANIZATION/INDIVIDUAL)
    """
    accountType: AccountType
  ): Int!
  tiers: TierCollection!

  """
  All the persons and entities that contribute to this account
  """
  contributors(
    """
    The number of results to fetch (default 10, max 1000)
    """
    limit: Int = 10

    """
    The offset to use to fetch
    """
    offset: Int = 0
    roles: [MemberRole]
  ): ContributorCollection!

  """
  Returns true if a custom contribution to Open Collective can be submitted for contributions made to this account
  """
  platformContributionAvailable: Boolean!

  """
  Amount of money in cents in the currency of the account currently available to spend
  """
  balance: Int @deprecated(reason: "2020/04/09 - Should not have been introduced. Use stats.balance.value")
  contributionPolicy: String

  """
  The Collective hosting this Event
  """
  parent: Collective

  """
  The Collective hosting this Event
  """
  parentCollective: Collective @deprecated(reason: "2020/07/01 - Use parent instead.")
}

"""
This represents an Expense
"""
type Expense {
  id: String!

  """
  Legacy ID as returned by API V1. Avoid relying on this field as it may be removed in the future.
  """
  legacyId: Int!

  """
  Title/main description for this expense
  """
  description: String!

  """
  Longer description for this expense
  """
  longDescription: String

  """
  Total amount of the expense (sum of the item's amounts).
  """
  amount: Int!

  """
  The time of creation
  """
  createdAt: DateTime!

  """
  Currency that should be used for the payout
  """
  currency: Currency!

  """
  Whether this expense is a receipt or an invoice
  """
  type: ExpenseType!

  """
  The state of the expense (pending, approved, paid, rejected...etc)
  """
  status: ExpenseStatus!

  """
  Returns the list of comments for this expense, or `null` if user is not allowed to see them
  """
  comments(
    """
    The number of results to fetch (default 10, max 1000)
    """
    limit: Int = 10

    """
    The offset to use to fetch
    """
    offset: Int = 0
    orderBy: ChronologicalOrderInput = { field: CREATED_AT, direction: ASC }
  ): CommentCollection

  """
  The account where the expense was submitted
  """
  account: Account!

  """
  The account being paid by this expense
  """
  payee: Account!

  """
  The address of the payee
  """
  payeeLocation: Location

  """
  The account who created this expense
  """
  createdByAccount: Account

  """
  The payout method to use for this expense
  """
  payoutMethod: PayoutMethod

  """
  (Optional) files attached to the expense
  """
  attachedFiles: [ExpenseAttachedFile!]
  attachments: [ExpenseItem] @deprecated(reason: "2020-04-08: Field has been renamed to \"items\"")
  items: [ExpenseItem]

  """
  Additional information about the payment as HTML. Only visible to user and admins.
  """
  privateMessage: String

  """
  Information to display on the invoice. Only visible to user and admins.
  """
  invoiceInfo: String

  """
  The permissions given to current logged in user for this expense
  """
  permissions: ExpensePermissions!

  """
  The list of activities (ie. approved, edited, etc) for this expense ordered by date ascending
  """
  activities: [Activity!]!
  tags: [String]!

  """
  Returns the list of legal documents required from the payee before the expense can be payed. Must be logged in.
  """
  requiredLegalDocuments: [LegalDocumentType]

  """
  Drafted field values that were still not persisted
  """
  draft: JSON

  """
  The account that requested this expense to be submitted
  """
  requestedByAccount: Account
}

"""
Fields for an expense's attached file
"""
type ExpenseAttachedFile {
  """
  Unique identifier for this file
  """
  id: String!
  url: URL
}

input ExpenseAttachedFileInput {
  """
  ID of the file
  """
  id: String

  """
  URL of the file
  """
  url: URL!
}

"""
A collection of "Expenses"
"""
type ExpenseCollection implements Collection {
  offset: Int
  limit: Int
  totalCount: Int
  nodes: [Expense]
}

input ExpenseCreateInput {
  """
  Main title of the expense
  """
  description: String!

  """
  Longer text to attach to the expense
  """
  longDescription: String

  """
  Tags associated to the expense (ie. Food, Engineering...)
  """
  tags: [String]

  """
  The type of the expense
  """
  type: ExpenseType!

  """
  A private note that will be attached to your invoice, as HTML
  """
  privateMessage: String

  """
  Tax ID, VAT number...etc This information will be printed on your invoice.
  """
  invoiceInfo: String

  """
  The payout method that will be used to reimburse the expense
  """
  payoutMethod: PayoutMethodInput!

  """
  The list of items for this expense. Total amount will be computed from them.
  """
  items: [ExpenseItemCreateInput]

  """
  (Optional) A list of files that you want to attach to this expense
  """
  attachedFiles: [ExpenseAttachedFileInput!]

  """
  Account to reimburse
  """
  payee: AccountReferenceInput!

  """
  The address of the payee
  """
  payeeLocation: LocationInput
}

input ExpenseInviteDraftInput {
  """
  Main title of the expense
  """
  description: String

  """
  Longer text to attach to the expense
  """
  longDescription: String

  """
  Tags associated to the expense (ie. Food, Engineering...)
  """
  tags: [String]

  """
  The type of the expense
  """
  type: ExpenseType!

  """
  A private note that will be attached to your invoice, as HTML
  """
  privateMessage: String

  """
  Tax ID, VAT number...etc This information will be printed on your invoice.
  """
  invoiceInfo: String

  """
  Note to be sent to the invited user through email.
  """
  recipientNote: String

  """
  The list of items for this expense. Total amount will be computed from them.
  """
  items: [JSON]

  """
  (Optional) A list of files that you want to attach to this expense
  """
  attachedFiles: [JSON]

  """
  Account to reimburse
  """
  payee: ExpenseInvitee!

  """
  The address of the payee
  """
  payeeLocation: LocationInput
}

input ExpenseInvitee {
  id: Int
  slug: String
  name: String
  email: String
  isInvite: Boolean
}

"""
Fields for an expense item
"""
type ExpenseItem {
  """
  Unique identifier for this expense item
  """
  id: String!

  """
  Amount of this item
  """
  amount: Int!

  """
  The date on which the item was created
  """
  createdAt: DateTime!

  """
  The date on which the item was last updated
  """
  updatedAt: DateTime!

  """
  The date on which the expense took place
  """
  incurredAt: DateTime!

  """
  A description for this item. Enforced for new items, but old expenses may not have one.
  """
  description: String
  url: URL
}

input ExpenseItemCreateInput {
  """
  Amount in cents
  """
  amount: Int!

  """
  What is this item about?
  """
  description: String!

  """
  URL of the file linked to this item. Must be provided if the expense type is RECEIPT.
  """
  url: URL

  """
  When was the money spent?
  """
  incurredAt: DateString
}

input ExpenseItemInput {
  """
  ID of the item
  """
  id: String

  """
  Amount in cents
  """
  amount: Int

  """
  What is this item about?
  """
  description: String

  """
  URL of the file linked to this item. Must be provided if the expense type is RECEIPT.
  """
  url: URL

  """
  When was the money spent?
  """
  incurredAt: DateString
}

"""
Fields for the user permissions on an expense
"""
type ExpensePermissions {
  """
  Whether the current user can edit the expense
  """
  canEdit: Boolean!

  """
  Whether the current user can edit the expense
  """
  canDelete: Boolean!

  """
  Whether the current user can the the invoice info for this expense
  """
  canSeeInvoiceInfo: Boolean!

  """
  Whether the current user can trigger the payment for this expense
  """
  canPay: Boolean!

  """
  Whether the current user can approve this expense
  """
  canApprove: Boolean!

  """
  Whether the current user can unapprove this expense
  """
  canUnapprove: Boolean!

  """
  Whether the current user can reject this expense
  """
  canReject: Boolean!

  """
  Whether the current user can mark this expense as unpaid
  """
  canMarkAsUnpaid: Boolean!

  """
  Whether the current user can comment and see comments for this expense
  """
  canComment: Boolean!
}

"""
All supported expense types
"""
enum ExpenseProcessAction {
  """
  To mark the expense as approved
  """
  APPROVE

  """
  To mark the expense as pending after it has been approved
  """
  UNAPPROVE

  """
  To mark the expense as rejected
  """
  REJECT

  """
  To mark the expense as rejected
  """
  MARK_AS_UNPAID

  """
  To schedule the expense for payment
  """
  SCHEDULE_FOR_PAYMENT

  """
  To trigger the payment
  """
  PAY
}

input ExpenseReferenceInput {
  """
  The public id identifying the expense (ie: dgm9bnk8-0437xqry-ejpvzeol-jdayw5re)
  """
  id: String

  """
  The internal id of the expense (ie: 580)
  """
  legacyId: Int
}

enum ExpenseStatus {
  DRAFT
  UNVERIFIED
  PENDING
  APPROVED
  REJECTED
  PROCESSING
  ERROR
  PAID
  SCHEDULED_FOR_PAYMENT
}

"""
Describes the values allowed to filter expenses, namely all the expense statuses and the special "READY_TO_PAY" value.
"""
enum ExpenseStatusFilter {
  DRAFT
  UNVERIFIED
  PENDING
  APPROVED
  REJECTED
  PROCESSING
  ERROR
  PAID
  SCHEDULED_FOR_PAYMENT

  """
  Only expenses that are ready to be paid (must be approved, have the sufficiant balance and have the tax forms completed)
  """
  READY_TO_PAY
}

"""
All supported expense types
"""
enum ExpenseType {
  """
  Invoice: Charge for your time or get paid in advance.
  """
  INVOICE

  """
  Receipt:  Get paid back for a purchase already made.
  """
  RECEIPT

  """
  Funding Request: Request funding for a project or initiative.
  """
  FUNDING_REQUEST

  """
  Unclassified expense
  """
  UNCLASSIFIED
}

input ExpenseUpdateInput {
  """
  ID of the expense that you are trying to edit
  """
  id: String!

  """
  Main title of the expense
  """
  description: String

  """
  Longer text to attach to the expense
  """
  longDescription: String

  """
  Tags associated to the expense (ie. Food, Engineering...)
  """
  tags: [String]

  """
  The type of the expense
  """
  type: ExpenseType

  """
  A private note that will be attached to your invoice, as HTML
  """
  privateMessage: String

  """
  Tax ID, VAT number...etc This information will be printed on your invoice.
  """
  invoiceInfo: String

  """
  The payout method that will be used to reimburse the expense
  """
  payoutMethod: PayoutMethodInput

  """
  @deprecated 2020-04-08: Please use the items field - The list of items for
  this expense. Total amount will be computed from them.
  """
  attachments: [ExpenseItemInput]

  """
  The list of items for this expense. Total amount will be computed from them.
  """
  items: [ExpenseItemInput]

  """
  (Optional) A list of files that you want to attach to this expense
  """
  attachedFiles: [ExpenseAttachedFileInput!]

  """
  Account to reimburse
  """
  payee: NewAccountOrReferenceInput

  """
  The address of the payee
  """
  payeeLocation: LocationInput
}

"""
This represents an Project account
"""
type Fund implements Account & AccountWithHost & AccountWithContributions {
  id: String
  legacyId: Int

  """
  The slug identifying the account (ie: babel)
  """
  slug: String
  type: AccountType
  name: String
  description: String
  longDescription: String
  tags: [String]
  website: String
  twitterHandle: String
  githubHandle: String
  currency: String
  expensePolicy: String

  """
  Defines if the contributors wants to be incognito (name not displayed)
  """
  isIncognito: Boolean!
  imageUrl(height: Int, format: ImageFormat): String
  backgroundImageUrl(height: Int, format: ImageFormat): String

  """
  The time of creation
  """
  createdAt: DateTime
  updatedAt: DateTime

  """
  Returns whether this account is archived
  """
  isArchived: Boolean

  """
  Returns whether it's active: can accept financial contributions and pay expenses.
  """
  isActive: Boolean!

  """
  Returns whether the account is setup to Host collectives.
  """
  isHost: Boolean

  """
  Returns true if the remote user is an admin of this account
  """
  isAdmin: Boolean!

  """
  Get all members (admins, members, backers, followers)
  """
  members(limit: Int = 100, offset: Int = 0, role: [MemberRole], accountType: [AccountType]): MemberCollection
  memberOf(
    limit: Int
    offset: Int
    role: [MemberRole]
    accountType: [AccountType]
    account: AccountReferenceInput

    """
    Filter on whether the account is a host or not
    """
    isHostAccount: Boolean

    """
    Filter on (un)approved collectives
    """
    isApproved: Boolean

    """
    Filter on archived collectives
    """
    isArchived: Boolean

    """
    Wether incognito profiles should be included in the result. Only works if requesting user is an admin of the account.
    """
    includeIncognito: Boolean = true

    """
    A term to search membership. Searches in collective tags, name, slug, members description and role.
    """
    searchTerm: String

    """
    Filters on the Host fees structure applied to this account
    """
    hostFeesStructure: HostFeeStructure

    """
    Order of the results
    """
    orderBy: ChronologicalOrderInput! = { field: CREATED_AT, direction: ASC }
  ): MemberOfCollection
  transactions(
    type: TransactionType
    limit: Int = 100
    offset: Int = 0
    orderBy: ChronologicalOrderInput = { field: CREATED_AT, direction: DESC }

    """
    If the account is a user and this field is true, contributions from the
    incognito profile will be included too (admins only)
    """
    includeIncognitoTransactions: Boolean! = false
  ): TransactionCollection!
  orders(
    limit: Int = 100
    offset: Int = 0
    filter: AccountOrdersFilter
    status: [OrderStatus]
    tierSlug: String

    """
    Only returns orders that have an subscription (monthly/yearly)
    """
    onlySubscriptions: Boolean
    orderBy: ChronologicalOrderInput = { field: CREATED_AT, direction: DESC }
  ): OrderCollection!
  settings: JSON!
  conversations(
    limit: Int
    offset: Int

    """
    Only return conversations matching this tag
    """
    tag: String
  ): ConversationCollection

  """
  Returns conversation's tags for collective sorted by popularity
  """
  conversationsTags(limit: Int = 30): [TagStat]

  """
  Returns expense tags for collective sorted by popularity
  """
  expensesTags(limit: Int = 30): [TagStat]
  transferwise: TransferWise

  """
  The list of payout methods that this collective can use to get paid
  """
  payoutMethods: [PayoutMethod]

  """
  The list of payment methods that this collective can use to pay for Orders
  """
  paymentMethods(
    types: [String]

    """
    Wether to include expired payment methods. Payment methods expired since more than 6 months will never be returned.
    """
    includeExpired: Boolean
  ): [PaymentMethod]!

  """
  The list of connected accounts (Stripe, Twitter, etc ...)
  """
  connectedAccounts: [ConnectedAccount]

  """
  The address associated to this account. This field is always public for collectives and events.
  """
  location: Location
  categories: [String]!
  stats: AccountStats
  updates(
    """
    The number of results to fetch (default 10, max 1000)
    """
    limit: Int = 10

    """
    The offset to use to fetch
    """
    offset: Int = 0
    onlyPublishedUpdates: Boolean
  ): UpdateCollection!

  """
  Describes the features enabled and available for this collective
  """
  features: CollectiveFeatures!

  """
  Returns the Fiscal Host
  """
  host: Host

  """
  Describe how the host charges the collective
  """
  hostFeesStructure: HostFeeStructure

  """
  Fees percentage that the host takes for this collective
  """
  hostFeePercent: Float

  """
  How much platform fees are charged for this account
  """
  platformFeePercent: Int!

  """
  Date of approval by the Fiscal Host.
  """
  approvedAt: DateTime

  """
  Returns whether it's approved by the Fiscal Host
  """
  isApproved: Boolean!

  """
  Number of unique financial contributors.
  """
  totalFinancialContributors(
    """
    Type of account (COLLECTIVE/EVENT/ORGANIZATION/INDIVIDUAL)
    """
    accountType: AccountType
  ): Int!
  tiers: TierCollection!

  """
  All the persons and entities that contribute to this account
  """
  contributors(
    """
    The number of results to fetch (default 10, max 1000)
    """
    limit: Int = 10

    """
    The offset to use to fetch
    """
    offset: Int = 0
    roles: [MemberRole]
  ): ContributorCollection!

  """
  Returns true if a custom contribution to Open Collective can be submitted for contributions made to this account
  """
  platformContributionAvailable: Boolean!

  """
  Amount of money in cents in the currency of the account currently available to spend
  """
  balance: Int @deprecated(reason: "2020/04/09 - Should not have been introduced. Use stats.balance.value")
  contributionPolicy: String
}

input FundCreateInput {
  name: String!
  slug: String!
  description: String!
  tags: [String]
  settings: JSON
}

"""
Input type for guest contributions
"""
input GuestInfoInput {
  """
  Contributor's email
  """
  email: EmailAddress!

  """
  Full name of the user
  """
  name: String

  """
  The unique guest token
  """
  token: String

  """
  Address of the user, mandatory when amount is above $5000.
  """
  location: LocationInput
}

"""
This represents an Host account
"""
type Host implements Account & AccountWithContributions {
  id: String
  legacyId: Int

  """
  The slug identifying the account (ie: babel)
  """
  slug: String
  type: AccountType
  name: String
  description: String
  longDescription: String
  tags: [String]
  website: String
  twitterHandle: String
  githubHandle: String
  currency: String
  expensePolicy: String

  """
  Defines if the contributors wants to be incognito (name not displayed)
  """
  isIncognito: Boolean!
  imageUrl(height: Int, format: ImageFormat): String
  backgroundImageUrl(height: Int, format: ImageFormat): String

  """
  The time of creation
  """
  createdAt: DateTime
  updatedAt: DateTime

  """
  Returns whether this account is archived
  """
  isArchived: Boolean

  """
  Returns whether the account accepts financial contributions.
  """
  isActive: Boolean

  """
  Returns whether the account is setup to Host collectives.
  """
  isHost: Boolean

  """
  Returns true if the remote user is an admin of this account
  """
  isAdmin: Boolean!

  """
  Get all members (admins, members, backers, followers)
  """
  members(limit: Int = 100, offset: Int = 0, role: [MemberRole], accountType: [AccountType]): MemberCollection
  memberOf(
    limit: Int
    offset: Int
    role: [MemberRole]
    accountType: [AccountType]
    account: AccountReferenceInput

    """
    Filter on whether the account is a host or not
    """
    isHostAccount: Boolean

    """
    Filter on (un)approved collectives
    """
    isApproved: Boolean

    """
    Filter on archived collectives
    """
    isArchived: Boolean

    """
    Wether incognito profiles should be included in the result. Only works if requesting user is an admin of the account.
    """
    includeIncognito: Boolean = true

    """
    A term to search membership. Searches in collective tags, name, slug, members description and role.
    """
    searchTerm: String

    """
    Filters on the Host fees structure applied to this account
    """
    hostFeesStructure: HostFeeStructure

    """
    Order of the results
    """
    orderBy: ChronologicalOrderInput! = { field: CREATED_AT, direction: ASC }
  ): MemberOfCollection
  transactions(
    type: TransactionType
    limit: Int = 100
    offset: Int = 0
    orderBy: ChronologicalOrderInput = { field: CREATED_AT, direction: DESC }

    """
    If the account is a user and this field is true, contributions from the
    incognito profile will be included too (admins only)
    """
    includeIncognitoTransactions: Boolean! = false
  ): TransactionCollection!
  orders(
    limit: Int = 100
    offset: Int = 0
    filter: AccountOrdersFilter
    status: [OrderStatus]
    tierSlug: String

    """
    Only returns orders that have an subscription (monthly/yearly)
    """
    onlySubscriptions: Boolean
    orderBy: ChronologicalOrderInput = { field: CREATED_AT, direction: DESC }
  ): OrderCollection!
  settings: JSON!
  conversations(
    limit: Int
    offset: Int

    """
    Only return conversations matching this tag
    """
    tag: String
  ): ConversationCollection

  """
  Returns conversation's tags for collective sorted by popularity
  """
  conversationsTags(limit: Int = 30): [TagStat]

  """
  Returns expense tags for collective sorted by popularity
  """
  expensesTags(limit: Int = 30): [TagStat]
  transferwise: TransferWise

  """
  The list of payout methods that this collective can use to get paid
  """
  payoutMethods: [PayoutMethod]

  """
  The list of payment methods that this collective can use to pay for Orders
  """
  paymentMethods(
    types: [String]

    """
    Wether to include expired payment methods. Payment methods expired since more than 6 months will never be returned.
    """
    includeExpired: Boolean
  ): [PaymentMethod]!

  """
  The list of connected accounts (Stripe, Twitter, etc ...)
  """
  connectedAccounts: [ConnectedAccount]

  """
  The address associated to this account. This field is always public for collectives and events.
  """
  location: Location
  categories: [String]!
  stats: AccountStats
  updates(
    """
    The number of results to fetch (default 10, max 1000)
    """
    limit: Int = 10

    """
    The offset to use to fetch
    """
    offset: Int = 0
    onlyPublishedUpdates: Boolean
  ): UpdateCollection!

  """
  Describes the features enabled and available for this collective
  """
  features: CollectiveFeatures!

  """
  Number of unique financial contributors.
  """
  totalFinancialContributors(
    """
    Type of account (COLLECTIVE/EVENT/ORGANIZATION/INDIVIDUAL)
    """
    accountType: AccountType
  ): Int!
  tiers: TierCollection!

  """
  All the persons and entities that contribute to this account
  """
  contributors(
    """
    The number of results to fetch (default 10, max 1000)
    """
    limit: Int = 10

    """
    The offset to use to fetch
    """
    offset: Int = 0
    roles: [MemberRole]
  ): ContributorCollection!

  """
  How much platform fees are charged for this account
  """
  platformFeePercent: Int!

  """
  Returns true if a custom contribution to Open Collective can be submitted for contributions made to this account
  """
  platformContributionAvailable: Boolean!

  """
  Amount of money in cents in the currency of the account currently available to spend
  """
  balance: Int @deprecated(reason: "2020/04/09 - Should not have been introduced. Use stats.balance.value")
  contributionPolicy: String
  hostFeePercent: Int
  totalHostedCollectives: Int
  isOpenToApplications: Boolean
  termsUrl: URL
  plan: HostPlan!
  hostMetrics(
    """
    Inferior date limit in which we're calculating the metrics
    """
    from: String

    """
    Superior date limit in which we're calculating the metrics
    """
    to: String
  ): HostMetrics!

  """
  The list of payment methods (Stripe, Paypal, manual bank transfer, etc ...) the Host can accept for its Collectives
  """
  supportedPaymentMethods: [PaymentMethodType]
  bankAccount: PayoutMethod

  """
  Paypal preapproval info. Returns null if PayPal account is not connected.
  """
  paypalPreApproval: PaymentMethod

  """
  The list of payout methods this Host accepts for its expenses
  """
  supportedPayoutMethods: [PayoutMethodType]

  """
  Transferwise balances. Returns null if Transferwise account is not connected.
  """
  transferwiseBalances: [Amount]

  """
  Pending applications for this host
  """
  pendingApplications(
    """
    The number of results to fetch (default 10, max 1000)
    """
    limit: Int = 10

    """
    The offset to use to fetch
    """
    offset: Int = 0

    """
    A term to search membership. Searches in collective tags, name, slug, members description and role.
    """
    searchTerm: String

    """
    Order of the results
    """
    orderBy: ChronologicalOrderInput! = { field: CREATED_AT, direction: DESC }
  ): HostApplicationCollection!
}

type HostApplication {
  id: String!

  """
  The account who applied to this host
  """
  account: Account!

  """
  The date on which the item was created
  """
  createdAt: DateTime!
  status: HostApplicationStatus
  message: String
  customData: JSON
}

"""
A collection of "HostApplication"
"""
type HostApplicationCollection implements Collection {
  offset: Int
  limit: Int
  totalCount: Int
  nodes: [HostApplication]
}

enum HostApplicationStatus {
  PENDING
  APPROVED
  REJECTED
  EXPIRED
}

"""
A collection of "Hosts"
"""
type HostCollection implements Collection {
  offset: Int
  limit: Int
  totalCount: Int
  nodes: [Host]
}

"""
All supported expense types
"""
enum HostFeeStructure {
  """
  Use global host fees
  """
  DEFAULT

  """
  Custom fee for this Collective only
  """
  CUSTOM_FEE

  """
  Set a monthly retainer for this Collective
  """
  MONTHLY_RETAINER
}

"""
Host metrics related to collected and pending fees/tips.
"""
type HostMetrics {
  """
  Amount collected in host fees for given period
  """
  hostFees: Amount

  """
  Amount collected in platform fees for given period
  """
  platformFees: Amount

  """
  Amount collected in platform fees requiring settlement
  """
  pendingPlatformFees: Amount

  """
  Amount collected in platform tips for given period
  """
  platformTips: Amount

  """
  Amount collected in platform tips requiring settlement
  """
  pendingPlatformTips: Amount

  """
  Amount in host fee shared with the platform
  """
  hostFeeShare: Amount

  """
  Amount in host fee shared  requiring settlement
  """
  pendingHostFeeShare: Amount

  """
  Total amount managed on behalf of hosted collectives
  """
  totalMoneyManaged: Amount

  """
  Host fee sharing percent
  """
  hostFeeSharePercent: Int
}

"""
The name of the current plan and its characteristics.
"""
type HostPlan {
  """
  The public id identifying the account (ie: 5v08jk63-w4g9nbpz-j7qmyder-p7ozax5g)
  """
  id: String

  """
  The name of the plan
  """
  name: String

  """
  Number of collectives hosted
  """
  hostedCollectives: Int

  """
  Max number of collectives than can be hosted
  """
  hostedCollectivesLimit: Int

  """
  Wether this plan allows to use the added funds feature
  """
  addedFunds: Int

  """
  Amount limit for the added funds feature under this plan
  """
  addedFundsLimit: Int

  """
  Wether this plan allows to use the host dashboard
  """
  hostDashboard: Boolean

  """
  Wether this plan allows to use the manual payments feature
  """
  manualPayments: Boolean

  """
  Wether this plan allows to use the bank transfers feature
  """
  bankTransfers: Int

  """
  Amount limit for the bank transfers feature under this plan
  """
  bankTransfersLimit: Int

  """
  Wether this plan allows to use the transferwise payouts feature
  """
  transferwisePayouts: Int

  """
  Amount limit for the transferwise payouts feature under this plan
  """
  transferwisePayoutsLimit: Int

  """
  Ability to charge Host Fees.
  """
  hostFees: Boolean

  """
  Charge on revenues made through Host Fees.
  """
  hostFeeSharePercent: Int
}

enum ImageFormat {
  txt
  png
  jpg
  gif
  svg
}

"""
This represents an Individual account
"""
type Individual implements Account {
  id: String
  legacyId: Int

  """
  The slug identifying the account (ie: babel)
  """
  slug: String
  type: AccountType
  name: String
  description: String
  longDescription: String
  tags: [String]
  website: String
  twitterHandle: String
  githubHandle: String
  currency: String
  expensePolicy: String

  """
  Defines if the contributors wants to be incognito (name not displayed)
  """
  isIncognito: Boolean!
  imageUrl(height: Int, format: ImageFormat): String
  backgroundImageUrl(height: Int, format: ImageFormat): String

  """
  The time of creation
  """
  createdAt: DateTime
  updatedAt: DateTime

  """
  Returns whether this account is archived
  """
  isArchived: Boolean

  """
  Returns whether the account accepts financial contributions.
  """
  isActive: Boolean

  """
  Returns whether the account is setup to Host collectives.
  """
  isHost: Boolean

  """
  Returns true if the remote user is an admin of this account
  """
  isAdmin: Boolean!

  """
  Get all members (admins, members, backers, followers)
  """
  members(limit: Int = 100, offset: Int = 0, role: [MemberRole], accountType: [AccountType]): MemberCollection
  memberOf(
    limit: Int
    offset: Int
    role: [MemberRole]
    accountType: [AccountType]
    account: AccountReferenceInput

    """
    Filter on whether the account is a host or not
    """
    isHostAccount: Boolean

    """
    Filter on (un)approved collectives
    """
    isApproved: Boolean

    """
    Filter on archived collectives
    """
    isArchived: Boolean

    """
    Wether incognito profiles should be included in the result. Only works if requesting user is an admin of the account.
    """
    includeIncognito: Boolean = true

    """
    A term to search membership. Searches in collective tags, name, slug, members description and role.
    """
    searchTerm: String

    """
    Filters on the Host fees structure applied to this account
    """
    hostFeesStructure: HostFeeStructure

    """
    Order of the results
    """
    orderBy: ChronologicalOrderInput! = { field: CREATED_AT, direction: ASC }
  ): MemberOfCollection
  transactions(
    type: TransactionType
    limit: Int = 100
    offset: Int = 0
    orderBy: ChronologicalOrderInput = { field: CREATED_AT, direction: DESC }

    """
    If the account is a user and this field is true, contributions from the
    incognito profile will be included too (admins only)
    """
    includeIncognitoTransactions: Boolean! = false
  ): TransactionCollection!
  orders(
    limit: Int = 100
    offset: Int = 0
    filter: AccountOrdersFilter
    status: [OrderStatus]
    tierSlug: String

    """
    Only returns orders that have an subscription (monthly/yearly)
    """
    onlySubscriptions: Boolean
    orderBy: ChronologicalOrderInput = { field: CREATED_AT, direction: DESC }
  ): OrderCollection!
  settings: JSON!
  conversations(
    limit: Int
    offset: Int

    """
    Only return conversations matching this tag
    """
    tag: String
  ): ConversationCollection

  """
  Returns conversation's tags for collective sorted by popularity
  """
  conversationsTags(limit: Int = 30): [TagStat]

  """
  Returns expense tags for collective sorted by popularity
  """
  expensesTags(limit: Int = 30): [TagStat]
  transferwise: TransferWise

  """
  The list of payout methods that this collective can use to get paid
  """
  payoutMethods: [PayoutMethod]

  """
  The list of payment methods that this collective can use to pay for Orders
  """
  paymentMethods(
    types: [String]

    """
    Wether to include expired payment methods. Payment methods expired since more than 6 months will never be returned.
    """
    includeExpired: Boolean
  ): [PaymentMethod]!

  """
  The list of connected accounts (Stripe, Twitter, etc ...)
  """
  connectedAccounts: [ConnectedAccount]

  """
  Address. This field is public for hosts, otherwise:
    - Users can see their own address
    - Hosts can see the address of users submitting expenses to their collectives
  """
  location: Location
  categories: [String]!
  stats: AccountStats
  updates(
    """
    The number of results to fetch (default 10, max 1000)
    """
    limit: Int = 10

    """
    The offset to use to fetch
    """
    offset: Int = 0
    onlyPublishedUpdates: Boolean
  ): UpdateCollection!

  """
  Describes the features enabled and available for this collective
  """
  features: CollectiveFeatures!
  firstName: String @deprecated(reason: "2020-10-12: Use the name field")
  lastName: String @deprecated(reason: "2020-10-12: Use the name field")
  email: String
  isGuest: Boolean!
  isFollowingConversation(id: String!): Boolean!
  hasTwoFactorAuth: Boolean

  """
  If the individual is a host account, this will return the matching Host object
  """
  host: Host
}

input IndividualCreateInput {
  name: String!
  email: String!
}

scalar IsoDateString

"""
ISO-8601 date
"""
scalar ISODateTime

"""
The `JSON` scalar type represents JSON values as specified by [ECMA-404](http://www.ecma-international.org/publications/files/ECMA-ST/ECMA-404.pdf).
"""
scalar JSON

"""
The `JSONObject` scalar type represents JSON objects as specified by [ECMA-404](http://www.ecma-international.org/publications/files/ECMA-ST/ECMA-404.pdf).
"""
scalar JSONObject

"""
Type for a required legal document
"""
enum LegalDocumentType {
  """
  US tax form (W9)
  """
  US_TAX_FORM
}

"""
Type for Geographic location
"""
type Location {
  """
  A short name for the location (eg. Open Collective Headquarters)
  """
  name: String

  """
  Postal address without country (eg. 12 opensource avenue, 7500 Paris)
  """
  address: String

  """
  Two letters country code (eg. FR, BE...etc)
  """
  country: String

  """
  Latitude
  """
  lat: Float

  """
  Longitude
  """
  long: Float
}

"""
Input type for Geographic location
"""
input LocationInput {
  """
  A short name for the location (eg. Open Collective Headquarters)
  """
  name: String

  """
  Postal address without country (eg. 12 opensource avenue, 7500 Paris)
  """
  address: String

  """
  Two letters country code (eg. FR, BE...etc)
  """
  country: CountryISO

  """
  Latitude
  """
  lat: Float

  """
  Longitude
  """
  long: Float
}

"""
This represents a Member relationship (ie: Organization backing a Collective)
"""
type Member {
  id: String
  role: MemberRole
  tier: Tier
  createdAt: DateTime
  updatedAt: DateTime
  since: DateTime

  """
  Total amount donated
  """
  totalDonations: Amount!

  """
  Custom user message from member to the collective
  """
  publicMessage: String
  account: Account
}

"""
A collection of "Members" (ie: Organization backing a Collective)
"""
type MemberCollection implements Collection {
  offset: Int
  limit: Int
  totalCount: Int
  nodes: [Member]
}

"""
This represents a MemberOf relationship (ie: Collective backed by an Organization)
"""
type MemberOf {
  id: String
  role: MemberRole
  tier: Tier
  createdAt: DateTime
  updatedAt: DateTime
  since: DateTime

  """
  Total amount donated
  """
  totalDonations: Amount!

  """
  Custom user message from member to the collective
  """
  publicMessage: String
  account: Account
}

"""
A collection of "MemberOf" (ie: Collective backed by an Organization)
"""
type MemberOfCollection implements Collection {
  offset: Int
  limit: Int
  totalCount: Int
  nodes: [MemberOf]
}

"""
All member roles
"""
enum MemberRole {
  BACKER
  ADMIN
  CONTRIBUTOR
  HOST
  ATTENDEE
  MEMBER
  FUNDRAISER
  FOLLOWER
  ACCOUNTANT
}

"""
This is the root mutation
"""
type Mutation {
  """
  Add funds to the given account
  """
  addFunds(
    fromAccount: AccountReferenceInput!
    account: AccountReferenceInput!
    amount: AmountInput!
    description: String!
    hostFeePercent: Int!

    """
    Can only be set if root
    """
    platformFeePercent: Int
  ): Order!
  createCollective(
    """
    Information about the collective to create (name, slug, description, tags, ...)
    """
    collective: CollectiveCreateInput!

    """
    Reference to the host to apply on creation.
    """
    host: AccountReferenceInput

    """
    User information to create along with the collective
    """
    user: IndividualCreateInput

    """
    Wether to trigger the automated approval for Open Source collectives with GitHub.
    """
    automateApprovalWithGithub: Boolean = false

    """
    A message to attach for the host to review the application
    """
    message: String

    """
    Further information about collective applying to host
    """
    applicationData: JSON
  ): Collective
  createFund(
    """
    Information about the collective to create (name, slug, description, tags, ...)
    """
    fund: FundCreateInput!

    """
    Reference to the host to apply on creation.
    """
    host: AccountReferenceInput
  ): Fund
  createOrganization(
    """
    Information about the organization to create (name, slug, description, website, ...)
    """
    organization: OrganizationCreateInput!
  ): Organization
  createProject(
    """
    Information about the Project to create (name, slug, description, tags, settings)
    """
    project: ProjectCreateInput!

    """
    Reference to the parent Account creating the Project.
    """
    parent: AccountReferenceInput
  ): Project
  editComment(comment: CommentUpdateInput!): Comment
  deleteComment(id: String!): Comment
  createComment(comment: CommentCreateInput!): Comment
  addCommentReaction(
    """
    The emoji associated with the reaction
    """
    emoji: String!

    """
    A unique identifier for the comment id associated with this comment reaction
    """
    comment: CommentReferenceInput!
  ): Comment!
  removeCommentReaction(comment: CommentReferenceInput!, emoji: String!): Comment!

  """
  Connect external account to Open Collective Account
  """
  createConnectedAccount(
    """
    Connected Account data
    """
    connectedAccount: ConnectedAccountCreateInput!

    """
    Account where the external account will be connected
    """
    account: AccountReferenceInput!
  ): ConnectedAccount

  """
  Delete ConnectedAccount
  """
  deleteConnectedAccount(
    """
    ConnectedAccount reference containing either id or legacyId
    """
    connectedAccount: ConnectedAccountReferenceInput!
  ): ConnectedAccount

  """
  Create a conversation
  """
  createConversation(
    """
    Conversation's title
    """
    title: String!

    """
    The body of the conversation initial comment
    """
    html: String!

    """
    ID of the Collective where the conversation will be created
    """
    CollectiveId: String!

    """
    A list of tags for this conversation
    """
    tags: [String]
  ): Conversation
  editConversation(
    """
    Conversation's id
    """
    id: String!

    """
    Conversation's title
    """
    title: String!

    """
    A list of tags for this conversation
    """
    tags: [String]
  ): Conversation

  """
  Returns true if user is following, false otherwise. Must be authenticated.
  """
  followConversation(
    """
    Conversation's id
    """
    id: String!

    """
    Set this to false to unfollow the conversation
    """
    isActive: Boolean = true
  ): Boolean

  """
  Submit an expense to a collective
  """
  createExpense(
    """
    Expense data
    """
    expense: ExpenseCreateInput!

    """
    Account where the expense will be created
    """
    account: AccountReferenceInput!
  ): Expense!

  """
  To update an existing expense
  """
  editExpense(
    """
    Expense data
    """
    expense: ExpenseUpdateInput!

    """
    Expense draft key if invited to submit expense
    """
    draftKey: String
  ): Expense!

  """
  Delete an expense. Only work if the expense is rejected - please check permissions.canDelete.
  """
  deleteExpense(
    """
    Reference of the expense to delete
    """
    expense: ExpenseReferenceInput!
  ): Expense!

  """
  Process the expense with the given action
  """
  processExpense(
    """
    Reference of the expense to process
    """
    expense: ExpenseReferenceInput!

    """
    The action to trigger
    """
    action: ExpenseProcessAction!

    """
    If action is related to a payment, this object used for the payment parameters
    """
    paymentParams: ProcessExpensePaymentParams
  ): Expense!

  """
  Persist an Expense as a draft and invite someone to edit and submit it.
  """
  draftExpenseAndInviteUser(
    """
    Expense data
    """
    expense: ExpenseInviteDraftInput!

    """
    Account where the expense will be created
    """
    account: AccountReferenceInput!
  ): Expense!

  """
  To verify an unverified expense.
  """
  resendDraftExpenseInvite(
    """
    Reference of the expense to process
    """
    expense: ExpenseReferenceInput!
  ): Expense!

  """
  To verify and unverified expense.
  """
  verifyExpense(
    """
    Reference of the expense to process
    """
    expense: ExpenseReferenceInput!

    """
    Expense draft key if invited to submit expense
    """
    draftKey: String
  ): Expense!

  """
  Apply to an host with a collective
  """
  applyToHost(
    """
    Account applying to the host.
    """
    collective: AccountReferenceInput!

    """
    Host to apply to.
    """
    host: AccountReferenceInput!

    """
    A message to attach for the host to review the application
    """
    message: String
  ): Account!

  """
  Reply to a host application
  """
  processHostApplication(
    """
    The account that applied to the host
    """
    account: AccountReferenceInput!

    """
    The host concerned by the application
    """
    host: AccountReferenceInput!

    """
    What to do with the application
    """
    action: ProcessHostApplicationAction!

    """
    A message to attach as a reason for the action
    """
    message: String
  ): ProcessHostApplicationResponse!

  """
  Edit the settings for the given account
  """
  editAccountSetting(
    """
    Account where the settings will be updated
    """
    account: AccountReferenceInput!

    """
    The key that you want to edit in settings
    """
    key: AccountSettingsKey!

    """
    The value to set for this key
    """
    value: JSON!
  ): Account!

  """
  An endpoint for hosts to edit the fees structure of their hosted accounts
  """
  editAccountFeeStructure(
    """
    Account where the settings will be updated
    """
    account: AccountReferenceInput!

    """
    The host fee percent to apply to this account
    """
    hostFeePercent: Float!

    """
    If using a custom fee, set this to true
    """
    isCustomFee: Boolean!
  ): Account!

  """
  Add 2FA to the Account if it does not have it
  """
  addTwoFactorAuthTokenToIndividual(
    """
    Account that will have 2FA added to it
    """
    account: AccountReferenceInput!

    """
    The generated secret to save to the Account
    """
    token: String!
  ): Individual!

  """
  Remove 2FA from the Account if it has been enabled
  """
  removeTwoFactorAuthTokenFromIndividual(
    """
    Account that will have 2FA removed from it
    """
    account: AccountReferenceInput!

    """
    The 6-digit 2FA code
    """
    code: String!
  ): Individual!

  """
  Update the plan
  """
  editHostPlan(
    """
    Account where the host plan will be edited.
    """
    account: AccountReferenceInput!

    """
    The name of the plan to subscribe to.
    """
    plan: String!
  ): Host!

  """
  Edit key properties of an account.
  """
  editAccount(
    """
    Account to edit.
    """
    account: AccountUpdateInput!
  ): Host!

  """
  Sends an email for guest to confirm their emails and create their Open Collective account
  """
  sendGuestConfirmationEmail(
    """
    The email to validate
    """
    email: EmailAddress!
  ): Boolean!

  """
  Mark an account as confirmed
  """
  confirmGuestAccount(
    """
    The email to confirm
    """
    email: EmailAddress!

    """
    The key that you want to edit in settings
    """
    emailConfirmationToken: String!

    """
    This can be used to link the other guest contributions to the user
    """
    guestTokens: [String!]
  ): ConfirmGuestAccountResponse!

  """
  Create a new Payout Method to get paid through the platform
  """
  createPayoutMethod(
    """
    Payout Method data
    """
    payoutMethod: PayoutMethodInput!

    """
    Account where the payout method will be associated
    """
    account: AccountReferenceInput!
  ): PayoutMethod

  """
  Remove the given payout method
  """
  removePayoutMethod(payoutMethodId: String!): PayoutMethod!

  """
  To submit a new order
  """
  createOrder(order: OrderCreateInput!): OrderWithPayment!

  """
  Cancel an order
  """
  cancelOrder(
    """
    Object matching the OrderReferenceInput (id)
    """
    order: OrderReferenceInput!
  ): Order

  """
  Update an Order's amount, tier, or payment method
  """
  updateOrder(
    """
    Reference to the Order to update
    """
    order: OrderReferenceInput!

    """
    Reference to a Payment Method to update the order with
    """
    paymentMethod: PaymentMethodReferenceInput

    """
    Reference to a Tier to update the order with
    """
    tier: TierReferenceInput

    """
    An Amount to update the order to
    """
    amount: AmountInput
  ): Order
  confirmOrder(
    order: OrderReferenceInput!

    """
    If the order was made as a guest, you can use this field to authenticate
    """
    guestToken: String
  ): OrderWithPayment!

  """
  A mutation for the host to approve or reject an order
  """
  processPendingOrder(order: OrderReferenceInput!, action: ProcessOrderAction!): Order!

  """
  Add a new payment method to be used with an Order
  """
  addCreditCard(
    """
    The credit card info
    """
    creditCardInfo: CreditCardCreateInput!

    """
    Name associated to this credit card
    """
    name: String!

    """
    Whether this credit card should be saved for future payments
    """
    isSavedForLater: Boolean = true

    """
    Account to add the credit card to
    """
    account: AccountReferenceInput!
  ): CreditCardWithStripeError!

  """
  Add a new payment method to be used with an Order
  """
  addStripeCreditCard(
    """
    The credit card info
    """
    creditCardInfo: CreditCardCreateInput!

    """
    Name associated to this credit card
    """
    name: String!

    """
    Whether this credit card should be saved for future payments
    """
    isSavedForLater: Boolean = true

    """
    Account to add the credit card to
    """
    account: AccountReferenceInput!
  ): CreditCardWithStripeError! @deprecated(reason: "2020-10-23: Use addCreditCard")

  """
  Confirm a credit card is ready for use after strong customer authentication
  """
  confirmCreditCard(paymentMethod: PaymentMethodReferenceInput!): CreditCardWithStripeError!

  """
  Refunds transaction
  """
  refundTransaction(
    """
    Reference of the transaction to refund
    """
    transaction: TransactionReferenceInput!
  ): Transaction!

  """
  Rejects transaction, removes member from Collective, and sends a message to the contributor
  """
  rejectTransaction(
    """
    Reference of the transaction to refund
    """
    transaction: TransactionReferenceInput!

    """
    Message to send to the contributor whose contribution has been rejected
    """
    message: String
  ): Transaction!

  """
  Edit the public message for the given Member of a Collective
  """
  editPublicMessage(
    """
    Reference to an account for the donating Collective
    """
    fromAccount: AccountReferenceInput!

    """
    Reference to an account for the receiving Collective
    """
    toAccount: AccountReferenceInput!

    """
    New public message
    """
    message: String
  ): Member!
  createUpdate(update: UpdateCreateInput!): Update!
  editUpdate(update: UpdateUpdateInput!): Update!
  publishUpdate(id: String!, notificationAudience: UpdateAudienceType!): Update!
  unpublishUpdate(id: String!): Update!
  deleteUpdate(id: String!): Update!
}

input NewAccountOrganizationInput {
  name: String
  slug: String
  description: String
  website: String
}

input NewAccountOrReferenceInput {
  """
  The public id identifying the account (ie: dgm9bnk8-0437xqry-ejpvzeol-jdayw5re)
  """
  id: String

  """
  The internal id of the account (ie: 580)
  """
  legacyId: Int

  """
  The slug identifying the account (ie: babel for https://opencollective.com/babel)
  """
  slug: String
  name: String
  email: String
  organization: NewAccountOrganizationInput
  newsletterOptIn: Boolean
}

"""
Order model
"""
type Order {
  id: String!
  legacyId: Int!
  description: String
  amount: Amount!
  quantity: Int
  status: OrderStatus
  frequency: ContributionFrequency
  tier: Tier
  fromAccount: Account
  toAccount: Account

  """
  Transactions for this order ordered by createdAt ASC
  """
  transactions: [Transaction]!
  createdAt: DateTime
  updatedAt: DateTime

  """
  WARNING: Total amount donated between collectives, though there will be edge
  cases especially when looking on the Order level, as the order id is not used
  in calculating this.
  """
  totalDonations: Amount!
  paymentMethod: PaymentMethod
  platformFee: Amount @deprecated(reason: "2020-07-31: Please use platformContributionAmount")

  """
  Platform contribution attached to the Order.
  """
  platformContributionAmount: Amount
  taxes: [OrderTax]!

  """
  This represents a MemberOf relationship (ie: Collective backed by an Individual) attached to the Order.
  """
  membership: MemberOf

  """
  The permissions given to current logged in user for this order
  """
  permissions: OrderPermissions!
}

"""
A collection of "Orders"
"""
type OrderCollection implements Collection {
  offset: Int
  limit: Int
  totalCount: Int
  nodes: [Order]
}

"""
Input to create a new order
"""
input OrderCreateInput {
  quantity: Int! = 1

  """
  The contribution amount for 1 quantity, without platform contribution and taxes
  """
  amount: AmountInput!
  frequency: ContributionFrequency!

  """
  The profile making the order. Can be null for guest contributions.
  """
  fromAccount: AccountReferenceInput

  """
  The profile you want to contribute to
  """
  toAccount: AccountReferenceInput!

  """
  Use this when fromAccount is null to pass the guest info
  """
  guestInfo: GuestInfoInput

  """
  The payment method used for this order
  """
  paymentMethod: PaymentMethodInput

  """
  Platform contribution attached to this order
  """
  platformContributionAmount: AmountInput

  """
  Use this field to set the taxes associated to this order
  """
  taxes: [OrderTaxInput]

  """
  The tier you are contributing to
  """
  tier: TierReferenceInput

  """
  If the tier has some "customFields", use this field to set their values
  """
  customData: JSON
}

"""
Possible directions in which to order a list of items
"""
enum OrderDirection {
  ASC
  DESC
}

"""
Fields for the user permissions on an order
"""
type OrderPermissions {
  """
  Whether the current user can mark this order as expired
  """
  canMarkAsExpired: Boolean!

  """
  Whether the current user can mark this order as unpaid
  """
  canMarkAsPaid: Boolean!
}

input OrderReferenceInput {
  """
  The public id identifying the order (ie: dgm9bnk8-0437xqry-ejpvzeol-jdayw5re)
  """
  id: String
}

"""
All order statuses
"""
enum OrderStatus {
  ACTIVE
  CANCELLED
  ERROR
  EXPIRED
  NEW
  PAID
  PENDING
  PLEDGED
  REJECTED
  REQUIRE_CLIENT_CONFIRMATION
}

type OrderTax {
  type: OrderTaxType!
  percentage: Int!
}

"""
Input to set taxes for an order
"""
input OrderTaxInput {
  type: OrderTaxType!
  amount: AmountInput!

  """
  Country of the account ordering, to know from where to apply the tax
  """
  country: CountryISO!

  """
  Tax identification number, if any
  """
  idNumber: String
}

"""
Type for a required legal document
"""
enum OrderTaxType {
  """
  European Value Added Tax
  """
  VAT

  """
  New Zealand Good and Services Tax
  """
  GST
}

type OrderWithPayment {
  """
  The order created
  """
  order: Order!

  """
  If donating as a guest, this will contain your guest token to confirm your order
  """
  guestToken: String

  """
  This field will be set if the order was created but there was an error with Stripe during the payment
  """
  stripeError: StripeError
}

"""
This represents an Organization account
"""
type Organization implements Account & AccountWithContributions {
  id: String
  legacyId: Int

  """
  The slug identifying the account (ie: babel)
  """
  slug: String
  type: AccountType
  name: String
  description: String
  longDescription: String
  tags: [String]
  website: String
  twitterHandle: String
  githubHandle: String
  currency: String
  expensePolicy: String

  """
  Defines if the contributors wants to be incognito (name not displayed)
  """
  isIncognito: Boolean!
  imageUrl(height: Int, format: ImageFormat): String
  backgroundImageUrl(height: Int, format: ImageFormat): String

  """
  The time of creation
  """
  createdAt: DateTime
  updatedAt: DateTime

  """
  Returns whether this account is archived
  """
  isArchived: Boolean

  """
  Returns whether the account accepts financial contributions.
  """
  isActive: Boolean

  """
  Returns whether the account is setup to Host collectives.
  """
  isHost: Boolean

  """
  Returns true if the remote user is an admin of this account
  """
  isAdmin: Boolean!

  """
  Get all members (admins, members, backers, followers)
  """
  members(limit: Int = 100, offset: Int = 0, role: [MemberRole], accountType: [AccountType]): MemberCollection
  memberOf(
    limit: Int
    offset: Int
    role: [MemberRole]
    accountType: [AccountType]
    account: AccountReferenceInput

    """
    Filter on whether the account is a host or not
    """
    isHostAccount: Boolean

    """
    Filter on (un)approved collectives
    """
    isApproved: Boolean

    """
    Filter on archived collectives
    """
    isArchived: Boolean

    """
    Wether incognito profiles should be included in the result. Only works if requesting user is an admin of the account.
    """
    includeIncognito: Boolean = true

    """
    A term to search membership. Searches in collective tags, name, slug, members description and role.
    """
    searchTerm: String

    """
    Filters on the Host fees structure applied to this account
    """
    hostFeesStructure: HostFeeStructure

    """
    Order of the results
    """
    orderBy: ChronologicalOrderInput! = { field: CREATED_AT, direction: ASC }
  ): MemberOfCollection
  transactions(
    type: TransactionType
    limit: Int = 100
    offset: Int = 0
    orderBy: ChronologicalOrderInput = { field: CREATED_AT, direction: DESC }

    """
    If the account is a user and this field is true, contributions from the
    incognito profile will be included too (admins only)
    """
    includeIncognitoTransactions: Boolean! = false
  ): TransactionCollection!
  orders(
    limit: Int = 100
    offset: Int = 0
    filter: AccountOrdersFilter
    status: [OrderStatus]
    tierSlug: String

    """
    Only returns orders that have an subscription (monthly/yearly)
    """
    onlySubscriptions: Boolean
    orderBy: ChronologicalOrderInput = { field: CREATED_AT, direction: DESC }
  ): OrderCollection!
  settings: JSON!
  conversations(
    limit: Int
    offset: Int

    """
    Only return conversations matching this tag
    """
    tag: String
  ): ConversationCollection

  """
  Returns conversation's tags for collective sorted by popularity
  """
  conversationsTags(limit: Int = 30): [TagStat]

  """
  Returns expense tags for collective sorted by popularity
  """
  expensesTags(limit: Int = 30): [TagStat]
  transferwise: TransferWise

  """
  The list of payout methods that this collective can use to get paid
  """
  payoutMethods: [PayoutMethod]

  """
  The list of payment methods that this collective can use to pay for Orders
  """
  paymentMethods(
    types: [String]

    """
    Wether to include expired payment methods. Payment methods expired since more than 6 months will never be returned.
    """
    includeExpired: Boolean
  ): [PaymentMethod]!

  """
  The list of connected accounts (Stripe, Twitter, etc ...)
  """
  connectedAccounts: [ConnectedAccount]

  """
  Address. This field is public for hosts, otherwise:
    - Users can see the addresses of the collectives they're admin of
    - Hosts can see the address of organizations submitting expenses to their collectives
  """
  location: Location
  categories: [String]!
  stats: AccountStats
  updates(
    """
    The number of results to fetch (default 10, max 1000)
    """
    limit: Int = 10

    """
    The offset to use to fetch
    """
    offset: Int = 0
    onlyPublishedUpdates: Boolean
  ): UpdateCollection!

  """
  Describes the features enabled and available for this collective
  """
  features: CollectiveFeatures!

  """
  Number of unique financial contributors.
  """
  totalFinancialContributors(
    """
    Type of account (COLLECTIVE/EVENT/ORGANIZATION/INDIVIDUAL)
    """
    accountType: AccountType
  ): Int!
  tiers: TierCollection!

  """
  All the persons and entities that contribute to this account
  """
  contributors(
    """
    The number of results to fetch (default 10, max 1000)
    """
    limit: Int = 10

    """
    The offset to use to fetch
    """
    offset: Int = 0
    roles: [MemberRole]
  ): ContributorCollection!

  """
  How much platform fees are charged for this account
  """
  platformFeePercent: Int!

  """
  Returns true if a custom contribution to Open Collective can be submitted for contributions made to this account
  """
  platformContributionAvailable: Boolean!

  """
  Amount of money in cents in the currency of the collective currently available to spend
  """
  balance: Int @deprecated(reason: "2020/04/09 - Should not have been introduced. Use stats.balance.value")
  contributionPolicy: String
  email: String

  """
  If the organization if a host account, this will return the matching Host object
  """
  host: Host
}

input OrganizationCreateInput {
  name: String!
  slug: String!
  description: String!
  website: String
  settings: JSON
}

"""
PaymentMethod model
"""
type PaymentMethod {
  id: String
  legacyId: Int
  name: String
  service: String @deprecated(reason: "2020-08-18: This field is being deprecated in favor of providerType")
  type: String @deprecated(reason: "2020-08-18: This field is being deprecated in favor of providerType")

  """
  Defines the type of the payment method. Meant to be moved to "type" in the future.
  """
  providerType: PaymentMethodType

  """
  Returns the balance amount and the currency of this paymentMethod
  """
  balance: Amount!
  account: Account

  """
  For gift cards, this field will return to the source payment method
  """
  sourcePaymentMethod: PaymentMethod
  data: JSON
  limitedToHosts: [Host]
  expiryDate: ISODateTime
  createdAt: ISODateTime
}

"""
An input to use for creating or retrieving payment methods
"""
input PaymentMethodInput {
  """
  The id assigned to the payment method
  """
  id: String

  """
  Type of this payment method
  """
  type: PaymentMethodType

  """
  Name of this payment method
  """
  name: String

  """
  Wether this payment method should be saved for future payments
  """
  isSavedForLater: Boolean

  """
  When creating a credit card, use this field to set its info
  """
  creditCardInfo: CreditCardCreateInput

  """
  To pass when type is PAYPAL
  """
  paypalInfo: PaypalPaymentInput
}

input PaymentMethodReferenceInput {
  """
  The id assigned to the payment method
  """
  id: String
}

enum PaymentMethodType {
  CREDIT_CARD
  GIFT_CARD
  PREPAID_BUDGET
  ACCOUNT_BALANCE
  PAYPAL
  BANK_TRANSFER
  ADDED_FUNDS
}

"""
A payout method
"""
type PayoutMethod {
  """
  Unique identifier for this payout method
  """
  id: String!

  """
  The type of this payout method (usually the payment provider)
  """
  type: PayoutMethodType

  """
  A friendly name for users to easily find their payout methods
  """
  name: String

  """
  Whether this payout method has been saved to be used for future payouts
  """
  isSaved: Boolean

  """
  The actual data for this payout method. Content depends on the type.
  """
  data: JSON
}

input PayoutMethodInput {
  id: String
  data: JSON
  name: String
  isSaved: Boolean
  type: PayoutMethodType
}

enum PayoutMethodType {
  OTHER
  PAYPAL
  BANK_ACCOUNT
  ACCOUNT_BALANCE
}

input PaypalPaymentInput {
  token: String!
  data: JSON
}

"""
Parameters for paying an expense
"""
input ProcessExpensePaymentParams {
  """
  The fee charged by payment processor in collective currency, or the fee refunded when used with MARK_AS_UNPAID
  """
  paymentProcessorFee: Int

  """
  Bypass automatic integrations (ie. PayPal, Transferwise) to process the expense manually
  """
  forceManual: Boolean

  """
  2FA code for if the host account has 2FA for payouts turned on.
  """
  twoFactorAuthenticatorCode: String
}

"""
Action taken for an account application to the host
"""
enum ProcessHostApplicationAction {
  """
  Approve the account request to be hosted
  """
  APPROVE

  """
  Rejects the account request to be hosted
  """
  REJECT

  """
  Sends a private message to the admins of the account
  """
  SEND_PRIVATE_MESSAGE

  """
  Creates a public conversation
  """
  SEND_PUBLIC_MESSAGE
}

type ProcessHostApplicationResponse {
  """
  The account that applied to the host
  """
  account: Collective!

  """
  When sending a public message, this field will have the info about the conversation created
  """
  conversation: Conversation
}

"""
Action to apply on the order
"""
enum ProcessOrderAction {
  """
  To mark the order as expired
  """
  MARK_AS_EXPIRED

  """
  To mark the order as paid
  """
  MARK_AS_PAID
}

"""
This represents an Project account
"""
type Project implements Account & AccountWithHost & AccountWithContributions {
  id: String
  legacyId: Int

  """
  The slug identifying the account (ie: babel)
  """
  slug: String
  type: AccountType
  name: String
  description: String
  longDescription: String
  tags: [String]
  website: String
  twitterHandle: String
  githubHandle: String
  currency: String
  expensePolicy: String

  """
  Defines if the contributors wants to be incognito (name not displayed)
  """
  isIncognito: Boolean!
  imageUrl(height: Int, format: ImageFormat): String
  backgroundImageUrl(height: Int, format: ImageFormat): String

  """
  The time of creation
  """
  createdAt: DateTime
  updatedAt: DateTime

  """
  Returns whether this account is archived
  """
  isArchived: Boolean

  """
  Returns whether it's active: can accept financial contributions and pay expenses.
  """
  isActive: Boolean!

  """
  Returns whether the account is setup to Host collectives.
  """
  isHost: Boolean

  """
  Returns true if the remote user is an admin of this account
  """
  isAdmin: Boolean!

  """
  Get all members (admins, members, backers, followers)
  """
  members(limit: Int = 100, offset: Int = 0, role: [MemberRole], accountType: [AccountType]): MemberCollection
  memberOf(
    limit: Int
    offset: Int
    role: [MemberRole]
    accountType: [AccountType]
    account: AccountReferenceInput

    """
    Filter on whether the account is a host or not
    """
    isHostAccount: Boolean

    """
    Filter on (un)approved collectives
    """
    isApproved: Boolean

    """
    Filter on archived collectives
    """
    isArchived: Boolean

    """
    Wether incognito profiles should be included in the result. Only works if requesting user is an admin of the account.
    """
    includeIncognito: Boolean = true

    """
    A term to search membership. Searches in collective tags, name, slug, members description and role.
    """
    searchTerm: String

    """
    Filters on the Host fees structure applied to this account
    """
    hostFeesStructure: HostFeeStructure

    """
    Order of the results
    """
    orderBy: ChronologicalOrderInput! = { field: CREATED_AT, direction: ASC }
  ): MemberOfCollection
  transactions(
    type: TransactionType
    limit: Int = 100
    offset: Int = 0
    orderBy: ChronologicalOrderInput = { field: CREATED_AT, direction: DESC }

    """
    If the account is a user and this field is true, contributions from the
    incognito profile will be included too (admins only)
    """
    includeIncognitoTransactions: Boolean! = false
  ): TransactionCollection!
  orders(
    limit: Int = 100
    offset: Int = 0
    filter: AccountOrdersFilter
    status: [OrderStatus]
    tierSlug: String

    """
    Only returns orders that have an subscription (monthly/yearly)
    """
    onlySubscriptions: Boolean
    orderBy: ChronologicalOrderInput = { field: CREATED_AT, direction: DESC }
  ): OrderCollection!
  settings: JSON!
  conversations(
    limit: Int
    offset: Int

    """
    Only return conversations matching this tag
    """
    tag: String
  ): ConversationCollection

  """
  Returns conversation's tags for collective sorted by popularity
  """
  conversationsTags(limit: Int = 30): [TagStat]

  """
  Returns expense tags for collective sorted by popularity
  """
  expensesTags(limit: Int = 30): [TagStat]
  transferwise: TransferWise

  """
  The list of payout methods that this collective can use to get paid
  """
  payoutMethods: [PayoutMethod]

  """
  The list of payment methods that this collective can use to pay for Orders
  """
  paymentMethods(
    types: [String]

    """
    Wether to include expired payment methods. Payment methods expired since more than 6 months will never be returned.
    """
    includeExpired: Boolean
  ): [PaymentMethod]!

  """
  The list of connected accounts (Stripe, Twitter, etc ...)
  """
  connectedAccounts: [ConnectedAccount]

  """
  The address associated to this account. This field is always public for collectives and events.
  """
  location: Location
  categories: [String]!
  stats: AccountStats
  updates(
    """
    The number of results to fetch (default 10, max 1000)
    """
    limit: Int = 10

    """
    The offset to use to fetch
    """
    offset: Int = 0
    onlyPublishedUpdates: Boolean
  ): UpdateCollection!

  """
  Describes the features enabled and available for this collective
  """
  features: CollectiveFeatures!

  """
  Returns the Fiscal Host
  """
  host: Host

  """
  Describe how the host charges the collective
  """
  hostFeesStructure: HostFeeStructure

  """
  Fees percentage that the host takes for this collective
  """
  hostFeePercent: Float

  """
  How much platform fees are charged for this account
  """
  platformFeePercent: Int!

  """
  Date of approval by the Fiscal Host.
  """
  approvedAt: DateTime

  """
  Returns whether it's approved by the Fiscal Host
  """
  isApproved: Boolean!

  """
  Number of unique financial contributors.
  """
  totalFinancialContributors(
    """
    Type of account (COLLECTIVE/EVENT/ORGANIZATION/INDIVIDUAL)
    """
    accountType: AccountType
  ): Int!
  tiers: TierCollection!

  """
  All the persons and entities that contribute to this account
  """
  contributors(
    """
    The number of results to fetch (default 10, max 1000)
    """
    limit: Int = 10

    """
    The offset to use to fetch
    """
    offset: Int = 0
    roles: [MemberRole]
  ): ContributorCollection!

  """
  Returns true if a custom contribution to Open Collective can be submitted for contributions made to this account
  """
  platformContributionAvailable: Boolean!

  """
  Amount of money in cents in the currency of the account currently available to spend
  """
  balance: Int @deprecated(reason: "2020/04/09 - Should not have been introduced. Use stats.balance.value")
  contributionPolicy: String

  """
  The Fund hosting this Project
  """
  parent: Fund
}

input ProjectCreateInput {
  name: String!
  slug: String!
  description: String!
  tags: [String]
  settings: JSON
}

"""
This is the root query
"""
type Query {
  account(
    """
    The public id identifying the Account (ie: dgm9bnk8-0437xqry-ejpvzeol-jdayw5re)
    """
    id: String

    """
    The slug identifying the Account (ie: babel for https://opencollective.com/babel)
    """
    slug: String

    """
    The githubHandle attached to the Account (ie: babel for https://opencollective.com/babel)
    """
    githubHandle: String

    """
    If false, will return null instead of an error if the Account is not found
    """
    throwIfMissing: Boolean = true
  ): Account
  collective(
    """
    The public id identifying the Collective (ie: dgm9bnk8-0437xqry-ejpvzeol-jdayw5re)
    """
    id: String

    """
    The slug identifying the Collective (ie: babel for https://opencollective.com/babel)
    """
    slug: String

    """
    The githubHandle attached to the Collective (ie: babel for https://opencollective.com/babel)
    """
    githubHandle: String

    """
    If false, will return null instead of an error if the Collective is not found
    """
    throwIfMissing: Boolean = true
  ): Collective
  host(
    """
    The public id identifying the Host (ie: dgm9bnk8-0437xqry-ejpvzeol-jdayw5re)
    """
    id: String

    """
    The slug identifying the Host (ie: babel for https://opencollective.com/babel)
    """
    slug: String

    """
    The githubHandle attached to the Host (ie: babel for https://opencollective.com/babel)
    """
    githubHandle: String

    """
    If false, will return null instead of an error if the Host is not found
    """
    throwIfMissing: Boolean = true
  ): Host
  individual(
    """
    The public id identifying the Individual (ie: dgm9bnk8-0437xqry-ejpvzeol-jdayw5re)
    """
    id: String

    """
    The slug identifying the Individual (ie: babel for https://opencollective.com/babel)
    """
    slug: String

    """
    The githubHandle attached to the Individual (ie: babel for https://opencollective.com/babel)
    """
    githubHandle: String

    """
    If false, will return null instead of an error if the Individual is not found
    """
    throwIfMissing: Boolean = true
  ): Individual
  conversation(
    """
    The id identifying the conversation
    """
    id: String!
  ): Conversation
  expenses(
    """
    The number of results to fetch (default 10, max 1000)
    """
    limit: Int = 10

    """
    The offset to use to fetch
    """
    offset: Int = 0

    """
    Reference of the account that submitted this expense
    """
    fromAccount: AccountReferenceInput

    """
    Reference of the account where this expense was submitted
    """
    account: AccountReferenceInput

    """
    Return expenses only for this host
    """
    host: AccountReferenceInput

    """
    Use this field to filter expenses on their statuses
    """
    status: ExpenseStatusFilter

    """
    Use this field to filter expenses on their type (RECEIPT/INVOICE)
    """
    type: ExpenseType

    """
    Only expenses that match these tags
    """
    tags: [String]

    """
    The order of results
    """
    orderBy: ChronologicalOrderInput! = { field: CREATED_AT, direction: DESC }

    """
    Only return expenses where the amount is greater than or equal to this value (in cents)
    """
    minAmount: Int

    """
    Only return expenses where the amount is lower than or equal to this value (in cents)
    """
    maxAmount: Int

    """
    Only return expenses that use the given type as payout method
    """
    payoutMethodType: PayoutMethodType

    """
    Only return expenses that were created after this date
    """
    dateFrom: ISODateTime

    """
    The term to search
    """
    searchTerm: String
  ): ExpenseCollection
  expense(
    """
    Public expense identifier
    """
    id: String

    """
    Identifiers to retrieve the expense.
    """
    expense: ExpenseReferenceInput

    """
    Submit-on-behalf key to access drafted Expenses
    """
    draftKey: String
  ): Expense
  hosts(
    """
    The number of results to fetch (default 10, max 1000)
    """
    limit: Int = 10

    """
    The offset to use to fetch
    """
    offset: Int = 0

    """
    Filter hosts by tags (multiple = OR)
    """
    tags: [String]
  ): HostCollection
  order(
    """
    Identifiers to retrieve the Order
    """
    order: OrderReferenceInput!
  ): Order
  orders(
    """
    The number of results to fetch (default 10, max 1000)
    """
    limit: Int = 10

    """
    The offset to use to fetch
    """
    offset: Int = 0

    """
    Return only orders made from/to account
    """
    account: AccountReferenceInput

    """
    If account is a host, also include hosted accounts orders
    """
    includeHostedAccounts: Boolean

    """
    Account orders filter (INCOMING or OUTGOING)
    """
    filter: AccountOrdersFilter

    """
    Use this field to filter orders on their statuses
    """
    status: OrderStatus

    """
    The order of results
    """
    orderBy: ChronologicalOrderInput! = { field: CREATED_AT, direction: DESC }

    """
    Only return orders where the amount is greater than or equal to this value (in cents)
    """
    minAmount: Int

    """
    Only return orders where the amount is lower than or equal to this value (in cents)
    """
    maxAmount: Int

    """
    Only return orders that were created after this date
    """
    dateFrom: ISODateTime

    """
    The term to search
    """
    searchTerm: String
  ): OrderCollection!
  tier(
    """
    Identifiers to retrieve the tier
    """
    tier: TierReferenceInput!

    """
    If true, an error will be returned if the tier is missing
    """
    throwIfMissing: Boolean! = true
  ): Tier
  transactions(
    """
    The number of results to fetch (default 10, max 1000)
    """
    limit: Int = 10

    """
    The offset to use to fetch
    """
    offset: Int = 0

    """
    The transaction type (DEBIT or CREDIT)
    """
    type: TransactionType

    """
    Reference of the account that submitted this expense
    """
    fromAccount: AccountReferenceInput

    """
    Reference of the account where this expense was submitted
    """
    account: AccountReferenceInput

    """
    Reference of the host where this expense was submitted
    """
    host: AccountReferenceInput

    """
    Only expenses that match these tags
    """
    tags: [String]

    """
    The order of results
    """
    orderBy: ChronologicalOrderInput! = { field: CREATED_AT, direction: DESC }

    """
    Only return expenses where the amount is greater than or equal to this value (in cents)
    """
    minAmount: Int

    """
    Only return expenses where the amount is lower than or equal to this value (in cents)
    """
    maxAmount: Int

    """
    Only return expenses that were created after this date
    """
    dateFrom: ISODateTime

    """
    Only return expenses that were created after this date
    """
    dateTo: ISODateTime

    """
    The term to search
    """
    searchTerm: String

    """
    Transaction is attached to Expense
    """
    hasExpense: Boolean

    """
    Transaction is attached to Order
    """
    hasOrder: Boolean

    """
    If the account is a user and this field is true, contributions from the
    incognito profile will be included too (admins only)
    """
    includeIncognitoTransactions: Boolean! = false
  ): TransactionCollection
  update(
    """
    Public identifier
    """
    id: String

    """
    The update slug identifying the update
    """
    updateSlug: String

    """
    The update slug identifying the update
    """
    slug: String

    """
    When fetching by slug, an account must be provided
    """
    account: AccountReferenceInput
  ): Update
  loggedInAccount: Account
}

type StripeError {
  message: String
  account: String
  response: JSON
}

"""
Statistics for a given tag
"""
type TagStat {
  """
  An unique identifier for this tag
  """
  id: String!

  """
  Name/Label of the tag
  """
  tag: String!

  """
  Number of entries for this tag
  """
  count: Int!
}

"""
Tier model
"""
type Tier {
  id: String!
  legacyId: Int!
  slug: String
  name: String
  description: String

  """
  Get all orders
  """
  orders(limit: Int = 100, offset: Int = 0, status: [OrderStatus]): OrderCollection
  amount: Amount!
  type: TierType!
  interval: TierInterval @deprecated(reason: "2020-08-24: Please use \"frequency\"")
  frequency: ContributionFrequency
  presets: [Int]
  maxQuantity: Int

  """
  Number of tickets available. Returns null if there is no limit.
  """
  availableQuantity: Int
  customFields: JSON
  amountType: TierAmountType!
  minimumAmount: Amount!
  endsAt: ISODateTime
}

enum TierAmountType {
  FIXED
  FLEXIBLE
}

"""
A collection of "Tiers"
"""
type TierCollection implements Collection {
  offset: Int
  limit: Int
  totalCount: Int
  nodes: [Tier]
}

enum TierInterval {
  month
  year
}

input TierReferenceInput {
  """
  The id assigned to the Tier
  """
  id: String

  """
  The DB id assigned to the Tier
  """
  legacyId: Int
}

enum TierType {
  TIER
  MEMBERSHIP
  DONATION
  TICKET
  SERVICE
  PRODUCT
}

"""
Transaction interface shared by all kind of transactions (Debit, Credit)
"""
interface Transaction {
  id: String!
  legacyId: Int!
  uuid: String
  type: TransactionType
  description: String
  amount: Amount!
  amountInHostCurrency: Amount!
  netAmount: Amount!
  taxAmount: Amount!
  platformFee: Amount!
  hostFee: Amount
  paymentProcessorFee: Amount
  host: Account
  fromAccount: Account
  toAccount: Account
  giftCardEmitterAccount: Account
  createdAt: DateTime
  updatedAt: DateTime
  expense: Expense
  order: Order
  isRefunded: Boolean
  isRefund: Boolean
  paymentMethod: PaymentMethod
  permissions: TransactionPermissions
  isOrderRejected: Boolean!
  refundTransaction: Transaction
}

"""
A collection of Transactions (Debit or Credit)
"""
type TransactionCollection implements Collection {
  offset: Int
  limit: Int
  totalCount: Int
  nodes: [Transaction]
}

"""
Fields for the user permissions on an transaction
"""
type TransactionPermissions {
  """
  Whether the current user can edit the transaction
  """
  canRefund: Boolean!

  """
  Whether the current user can download this transaction's invoice
  """
  canDownloadInvoice: Boolean!

  """
  Whether the current user can reject the transaction
  """
  canReject: Boolean!
}

input TransactionReferenceInput {
  """
  The public id identifying the transaction (ie: dgm9bnk8-0437xqry-ejpvzeol-jdayw5re)
  """
  id: String

  """
  The internal id of the transaction (ie: 580)
  """
  legacyId: Int
}

"""
All transaction types
"""
enum TransactionType {
  DEBIT
  CREDIT
}

"""
TransferWise related properties for bank transfer.
"""
type TransferWise {
  requiredFields(
    """
    The 3 letter code identifying the currency you want to receive (ie: USD, EUR, BRL, GBP)
    """
    currency: String!

    """
    The account JSON object being validated
    """
    accountDetails: JSON
  ): [TransferWiseRequiredField]
  availableCurrencies(
    """
    Ignores blocklisted currencies, used to generate the bank information form for manual payments
    """
    ignoreBlockedCurrencies: Boolean
  ): [JSONObject]
}

type TransferWiseField {
  name: String
  group: [TransferWiseFieldGroup]
}

type TransferWiseFieldGroup {
  key: String
  name: String
  type: String
  required: Boolean
  refreshRequirementsOnChange: Boolean
  displayFormat: String
  example: String
  minLength: Int
  maxLength: Int
  validationRegexp: String
  validationAsync: String
  valuesAllowed: [TransferWiseFieldVatvkluesAllowed]
}

type TransferWiseFieldVatvkluesAllowed {
  key: String
  name: String
}

type TransferWiseRequiredField {
  type: String
  title: String
  fields: [TransferWiseField]
}

"""
This represents an Update
"""
type Update {
  id: String!
  legacyId: Int
  slug: String!

  """
  Indicates whether or not the user is allowed to see the content of this update
  """
  userCanSeeUpdate: Boolean!
  isPrivate: Boolean!
  title: String!
  createdAt: DateTime!
  updatedAt: DateTime!
  publishedAt: DateTime
  notificationAudience: UpdateAudienceType
  makePublicOn: DateTime
  summary: String
  html: String
  tags: [String]
  fromAccount: Account
  account: Account

  """
  List the comments for this update. Not backed by a loader, don't use this in lists.
  """
  comments(limit: Int, offset: Int): CommentCollection
}

"""
Defines targets for an update
"""
enum UpdateAudienceType {
  """
  Will be sent to collective admins and financial contributors
  """
  ALL

  """
  Will be sent to collective admins
  """
  COLLECTIVE_ADMINS

  """
  Will be sent to financial contributors
  """
  FINANCIAL_CONTRIBUTORS
}

"""
A collection of "Updates"
"""
type UpdateCollection implements Collection {
  offset: Int
  limit: Int
  totalCount: Int
  nodes: [Update]
}

"""
Input type for UpdateType
"""
input UpdateCreateInput {
  title: String!
  isPrivate: Boolean
  makePublicOn: IsoDateString
  html: String
  fromAccount: AccountReferenceInput
  account: AccountReferenceInput!
}

input UpdateReferenceInput {
  """
  The public id identifying the update
  """
  id: String
}

"""
Input type for UpdateType
"""
input UpdateUpdateInput {
  id: String!
  slug: String
  title: String
  isPrivate: Boolean
  makePublicOn: ISODateTime
  html: String
  fromAccount: AccountReferenceInput
}

"""
A field whose value conforms to the standard URL format as specified in RFC3986: https://www.ietf.org/rfc/rfc3986.txt.
"""
scalar URL<|MERGE_RESOLUTION|>--- conflicted
+++ resolved
@@ -765,11 +765,6 @@
   isArchived: Boolean
 
   """
-<<<<<<< HEAD
-  Return whether this account is active
-  """
-  isActive: Boolean
-=======
   Returns whether it's active: can accept financial contributions and pay expenses.
   """
   isActive: Boolean!
@@ -783,7 +778,6 @@
   Returns true if the remote user is an admin of this account
   """
   isAdmin: Boolean!
->>>>>>> d511fa37
 
   """
   Get all members (admins, members, backers, followers)
