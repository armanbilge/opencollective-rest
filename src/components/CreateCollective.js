import React from 'react';
import PropTypes from 'prop-types';
import withIntl from '../lib/withIntl';
import Header from './Header';
import Body from './Body';
import Footer from './Footer';
import { addCreateCollectiveMutation } from '../graphql/mutations';
import CreateCollectiveForm from './CreateCollectiveForm';
<<<<<<< HEAD
import CreateCollectiveCover from './CreateCollectiveCover';
=======
import CollectiveCover from './CollectiveCover';
import ErrorPage from './ErrorPage';
>>>>>>> 6e6a97b4
import SignInForm from './SignInForm';
import { get } from 'lodash';
import { FormattedMessage, defineMessages } from 'react-intl';

class CreateCollective extends React.Component {

  static propTypes = {
    host: PropTypes.object,
    intl: PropTypes.object.isRequired,
  };

  constructor(props) {
    super(props);
    this.state = { collective: { type: 'COLLECTIVE' }, result: {} };
    this.createCollective = this.createCollective.bind(this);
    this.error = this.error.bind(this);
    this.resetError = this.resetError.bind(this);
    this.messages = defineMessages({
      'host.apply.title': { id: 'host.apply.title', defaultMessage: 'Apply to create a new {hostname} collective' },
      'collective.create.title': { id: 'collective.create.title', defaultMessage: 'Create an Open Collective' },
      'collective.create.description': { id: 'collective.create.description', defaultMessage: 'The place for your community to collect money and share your finance in full transparency.' },
    });

    this.host = props.host || {
      type: 'COLLECTIVE',
      settings: {
        apply: {
          title: this.props.intl.formatMessage(this.messages['collective.create.title']),
          description: this.props.intl.formatMessage(this.messages['collective.create.description'])
        }
      }
    };

  }

  error(msg) {
    this.setState({ result: { error: msg }})
  }

  resetError() {
    this.error();
  }

  async createCollective(CollectiveInputType) {
    if (!CollectiveInputType.tos || (get(this.host, 'settings.tos') && !CollectiveInputType.hostTos)) {
      this.setState( { result: { error: "Please accept the terms of service" }})
      return;
    }
    this.setState( { status: 'loading' });
    CollectiveInputType.type = 'COLLECTIVE';
    CollectiveInputType.HostCollectiveId = this.host.id;
    if (CollectiveInputType.tags) {
      CollectiveInputType.tags = CollectiveInputType.tags.split(',').map(t => t.trim());
    }
    CollectiveInputType.tags = [...CollectiveInputType.tags || [], ...this.host.tags || []] || [];
    if (CollectiveInputType.category) {
      CollectiveInputType.tags.push(CollectiveInputType.category);
    }
    CollectiveInputType.data = CollectiveInputType.data || {};
    CollectiveInputType.data.members = CollectiveInputType.members;
    CollectiveInputType.data.meetupSlug = CollectiveInputType.meetup;
    delete CollectiveInputType.category;
    delete CollectiveInputType.tos;
    delete CollectiveInputType.hostTos;
    console.log(">>> creating collective ", CollectiveInputType);
    try {
      const res = await this.props.createCollective(CollectiveInputType);
      const collective = res.data.createCollective;
      let successUrl;
      if (CollectiveInputType.HostCollectiveId) {
        successUrl = `${window.location.protocol}//${window.location.host}/${collective.slug}?status=collectiveCreated&CollectiveId=${collective.id}&collectiveSlug=${collective.slug}`;
      } else {
        successUrl = `${window.location.protocol}//${window.location.host}/${collective.slug}/edit#host`;
      }
      this.setState({ status: 'idle', result: { success: `Collective created successfully` }});
      window.location.replace(successUrl);
    } catch (err) {
      console.error(">>> createCollective error: ", JSON.stringify(err));
      const errorMsg = (err.graphQLErrors && err.graphQLErrors[0]) ? err.graphQLErrors[0].message : err.message;
      this.setState( { status: 'idle', result: { error: errorMsg }})
      throw new Error(errorMsg);
    }
  }

  render() {
    const { LoggedInUser, intl } = this.props;

<<<<<<< HEAD
    const canApply = get(this.host, 'settings.apply');
    const title = get(this.host, 'settings.apply.title') || intl.formatMessage(this.messages['host.apply.title'], { hostname: this.host.name });
    const description = get(this.host, 'settings.apply.description') || intl.formatMessage(this.messages['collective.create.description'], { hostname: this.host.name });
=======
    if (!host) {
      return (<ErrorPage loading />);
    }

    const title = get(host, 'settings.apply.title') || intl.formatMessage(this.messages["host.apply.title"], { hostname: host.name });
>>>>>>> 6e6a97b4

    return (
      <div className="CreateCollective">
        <style jsx>{`
          .result {
            text-align: center;
            margin-bottom: 5rem;
          }
          .success {
            color: green;
          }
          .error {
            color: red;
          }
          .signin {
            text-align: center;
          }
          .login {
            margin: 0 auto;
            text-align: center;
          }
        `}</style>

        <Header
          title={title}
          description={description}
          twitterHandle={this.host.twitterHandle}
          image={this.host.image || this.host.backgroundImage}
          className={this.state.status}
          LoggedInUser={LoggedInUser}
          />

        <Body>

          <CreateCollectiveCover host={this.host} />

          <div className="content" >

            { !canApply &&
              <div className="error">
                <p><FormattedMessage id="collectives.create.error.HostNotOpenToApplications" defaultMessage="This host is not open to applications" /></p>
              </div>
            }

            { canApply && !LoggedInUser &&
              <div className="signin">
                <h2><FormattedMessage id="collectives.create.signin" defaultMessage="Sign in or create an Open Collective account" /></h2>
                <SignInForm next={`/${this.host.slug}/apply`} />
              </div>
            }

            { canApply && LoggedInUser &&
              <div>

                <CreateCollectiveForm
                  host={this.host}
                  collective={this.state.collective}
                  onSubmit={this.createCollective}
                  onChange={this.resetError}
                  />

                <div className="result">
                  <div className="success">{this.state.result.success}</div>
                  <div className="error">{this.state.result.error}</div>
                </div>
              </div>
            }
          </div>
        </Body>

        <Footer />
      </div>
    );
  }

}

export default withIntl(addCreateCollectiveMutation(CreateCollective));<|MERGE_RESOLUTION|>--- conflicted
+++ resolved
@@ -6,12 +6,8 @@
 import Footer from './Footer';
 import { addCreateCollectiveMutation } from '../graphql/mutations';
 import CreateCollectiveForm from './CreateCollectiveForm';
-<<<<<<< HEAD
 import CreateCollectiveCover from './CreateCollectiveCover';
-=======
-import CollectiveCover from './CollectiveCover';
 import ErrorPage from './ErrorPage';
->>>>>>> 6e6a97b4
 import SignInForm from './SignInForm';
 import { get } from 'lodash';
 import { FormattedMessage, defineMessages } from 'react-intl';
@@ -99,17 +95,13 @@
   render() {
     const { LoggedInUser, intl } = this.props;
 
-<<<<<<< HEAD
     const canApply = get(this.host, 'settings.apply');
     const title = get(this.host, 'settings.apply.title') || intl.formatMessage(this.messages['host.apply.title'], { hostname: this.host.name });
     const description = get(this.host, 'settings.apply.description') || intl.formatMessage(this.messages['collective.create.description'], { hostname: this.host.name });
-=======
+
     if (!host) {
       return (<ErrorPage loading />);
     }
-
-    const title = get(host, 'settings.apply.title') || intl.formatMessage(this.messages["host.apply.title"], { hostname: host.name });
->>>>>>> 6e6a97b4
 
     return (
       <div className="CreateCollective">
